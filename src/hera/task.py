"""The implementation of a Hera task for Argo workflows"""

import copy
import inspect
import json
import textwrap
from typing import Any, Callable, Dict, List, Optional, Set, Union

from argo_workflows.model_utils import (
    ApiTypeError,
    ModelSimple,
    cached_property,
    convert_js_args_to_python_args,
)
from argo_workflows.models import (
    Container,
    EnvFromSource,
    EnvVar,
    IoArgoprojWorkflowV1alpha1Arguments,
    IoArgoprojWorkflowV1alpha1Artifact,
    IoArgoprojWorkflowV1alpha1Backoff,
    IoArgoprojWorkflowV1alpha1ContinueOn,
    IoArgoprojWorkflowV1alpha1DAGTask,
    IoArgoprojWorkflowV1alpha1Inputs,
    IoArgoprojWorkflowV1alpha1Metadata,
    IoArgoprojWorkflowV1alpha1Outputs,
    IoArgoprojWorkflowV1alpha1Parameter,
    IoArgoprojWorkflowV1alpha1RetryStrategy,
    IoArgoprojWorkflowV1alpha1ScriptTemplate,
    IoArgoprojWorkflowV1alpha1Template,
    ResourceRequirements,
    SecurityContext,
<<<<<<< HEAD
=======
    Toleration as ArgoToleration,
    VolumeMount,
>>>>>>> c85d47d1
)
from argo_workflows.models import Toleration as ArgoToleration
from argo_workflows.models import VolumeMount
from pydantic import BaseModel

from hera.artifact import Artifact, OutputArtifact
from hera.env import EnvSpec
from hera.env_from import BaseEnvFromSpec
from hera.image import ImagePullPolicy
from hera.input import InputFrom
from hera.operator import Operator
from hera.resources import Resources
from hera.retry import Retry
from hera.security_context import TaskSecurityContext
from hera.template_ref import TemplateRef
from hera.toleration import Toleration
from hera.variable import Variable, VariableAsEnv
from hera.workflow_status import WorkflowStatus


class _Item(ModelSimple):
    """
    When we use a DAG task's `with_items` field, we typically pass in a list of dictionaries as (str, str). The problem
    with the auto-generated `argo_workflows` SDK, however, is that it will attempt to interpret each element in this
    list of `with_items` as a non-primitive type, ultimately attempting to convert it to an internal representation,
    which, clearly, does not exist. This happens during the call to `argo_workflows.model_utils.model_to_dict()`, which
    recursively calls `model_to_dict` on the elements present in `with_items`. Since each element is a primitive `dict`
    that does not have the methods necessary for `model_to_dict`, we get SDK exceptions during workflow/task
    submission. To overcome this by not modifying the SDK, we can implement our own wrapper around a primitive type
    by using `ModelSimple`. The `ParallelSteps` construct, of the SDK, is a wrapper around a primitive `list`/`array`,
    and it uses a similar structure. This implementation is very similar to `ParallelSteps` but uses `dict` rather
    than internal `str` and `list`.
    """

    allowed_values: Dict[Any, Any] = {}

    validations: Dict[Any, Any] = {}

    @cached_property
    def openapi_types():  # type: ignore
        """
        This must be a method because a model may have properties that are of type self, this must run
        after the class is loaded.
        """
        return {
            'value': (dict,),
        }

    @cached_property
    def discriminator():  # type: ignore
        """
        Typically returns an internal SDK class that can be used to discriminate between inheriting
        classes, not necessary in this case.
        """
        return None

    attribute_map: Dict[Any, Any] = {}
    read_only_vars: Set[Any] = set()
    _composed_schemas = None
    required_properties = set(
        [
            '_data_store',
            '_check_type',
            '_spec_property_naming',
            '_path_to_item',
            '_configuration',
            '_visited_composed_classes',
        ]
    )

    @convert_js_args_to_python_args
    def __init__(self, *args, **kwargs):
        # required up here when default value is not given
        _path_to_item = kwargs.pop('_path_to_item', ())

        if 'value' in kwargs:
            value = kwargs.pop('value')
        elif args:
            args = list(args)  # type: ignore
            value = args.pop(0)  # type: ignore
        else:
            raise ApiTypeError(
                "value is required, but not passed in args or kwargs and doesn't have default",
                path_to_item=_path_to_item,
                valid_classes=(self.__class__,),
            )

        _check_type = kwargs.pop('_check_type', True)
        _spec_property_naming = kwargs.pop('_spec_property_naming', False)
        _configuration = kwargs.pop('_configuration', None)
        _visited_composed_classes = kwargs.pop('_visited_composed_classes', ())

        if args:
            raise ApiTypeError(
                "Invalid positional arguments=%s passed to %s. Remove those invalid positional arguments."
                % (
                    args,
                    self.__class__.__name__,
                ),
                path_to_item=_path_to_item,
                valid_classes=(self.__class__,),
            )

        self._data_store = {}
        self._check_type = _check_type
        self._spec_property_naming = _spec_property_naming
        self._path_to_item = _path_to_item
        self._configuration = _configuration
        self._visited_composed_classes = _visited_composed_classes + (self.__class__,)
        self.value = value
        if kwargs:
            raise ApiTypeError(
                "Invalid named arguments=%s passed to %s. Remove those invalid named arguments."
                % (
                    kwargs,
                    self.__class__.__name__,
                ),
                path_to_item=_path_to_item,
                valid_classes=(self.__class__,),
            )


class Task:
    """An Argo task representation. This is used to submit functions to be executed on Argo.

    The task can take a function, along with its parameters, resource configuration, a volume, etc, and submit it for
    remote execution.

    Parameters
    ----------
    name: str
        The name of the task to submit as part of a workflow.
    func: Optional[Callable]
        The function to execute remotely.
    func_params: Optional[List[Dict[str, Union[int, str, float, dict, BaseModel]]]] = None
        The parameters of the function to execute. Note that this works together with parallel. If the params are
        constructed using a single list of values and parallel is False, it is going to be interpreted as a single
        function call with the given parameters. Otherwise, if parallel is False and the list of params is a list of
        lists (each list contains a series of values to pass to the function), the the task will execute as a task
        group and schedule multiple function calls in parallel.
    input_from: Optional[InputFrom] = None
        An InputFrom object that denotes the task this will receive input from. The other task results are read in via
        parameters. The parameter specifications follow the ones specified by InputFrom i.e the names of the parameters
        that are set.
    image: str = 'python:3.7'
        The image to use in the execution of the function.
    image_pull_policy: ImagePullPolicy = 'Always'
        The image_pull_policy represents the way to tell Kubernetes if your Task needs to pull and image or not.
        In case of local development/testing this can be set to 'Never'.
    daemon: Optional[bool] = None
        Wether to run the the task as daemon.
    command: Optional[List[str]] = None
        The command to use in the environment where the function runs in order to run the specific function. Note that
        the specified function is parsed, stored as a string, and ultimately placed in a separate file inside the task
        and invoked via `python script_file.py`. Also note, that when neither command nor args are set, the command
        will default to python. This command offers users the opportunity to start up the script in a different way
        e.g `time python` to time execution, `horovodrun -p X` to use horovod from an image that allows training models
        on multiple GPUs, etc.
    args: Optionals[List[str]] = None
        Optional list of arguments to run in the container. This can be used as an alternative to command, with the
        advantage of not overriding the set entrypoint of the container. As an example, a container by default may
        enter via a `python` command, so if a Task runs a `script.py`, only args need to be set to `['script.py']`.
        See notes, for when running with emissary executor.
    env_specs: Optional[List[EnvSpec]] = None
        The environment specifications to load. This operates on a single Enum that specifies whether to load the AWS
        credentials, or other available secrets.
    env_from_specs: Optional[List[BaseEnvFromSpec]] = None
        The environment specifications to load from ConfigMap or Secret.
    resources: Resources = Resources()
        A task resources configuration. See `hera.v1.resources.Resources`.
    working_dir: Optional[str] = None
        The working directory to be set inside the executing container context.
    retry: Optional[Retry] = None
        A task retry configuration. See `hera.v1.retry.Retry`.
    tolerations: Optional[List[Toleration]] = None
        List of tolerations for the pod executing the task. This is used for scheduling purposes.
    node_selectors: Optional[Dict[str, str]] = None
        A collection of key value pairs that denote node selectors. This is used for scheduling purposes. If the task
        requires GPU resources, clients are encouraged to add a node selector for a node that can satisfy the
        requested resources. In addition, clients are encouraged to specify a GPU toleration, depending on the platform
        they submit the workflow to.
    labels: Optional[Dict[str, str]] = None
        A Dict of labels to attach to the Task Template object metadata.
    annotations: Optional[Dict[str, str]] = None
        A Dict of annotations to attach to the Task Template object metadata.
    variables: Optional[List[Variable]] = None
        A list of variable for a Task. Allows passing information about other Tasks into this Task.
    security_context: Optional[TaskSecurityContext] = None
        Define security settings for the task container, overrides workflow security context.
    continue_on_fail: bool = False
        Whether to continue task chain execution when this task fails.
    continue_on_error: bool = False
        Whether to continue task chain execution this task errors.
    template_ref: Optional[TemplateRef] = None
        A template name reference to use with this task. Note that this is prioritized over a new template creation
        for each task definition.

    Notes
    ------
    When argo is using the emissary executor, the command must be set even when using args. See,
    https://argoproj.github.io/argo-workflows/workflow-executors/#emissary-emissary for how to get a containers
    entrypoint, inorder to set it as the command and to be able to set args on the Tasks.
    """

    def __init__(
        self,
        name: str,
        func: Optional[Callable] = None,
        func_params: Optional[List[Dict[str, Union[int, str, float, dict, BaseModel]]]] = None,
        input_from: Optional[InputFrom] = None,
        input_artifacts: Optional[List[Artifact]] = None,
        output_artifacts: Optional[List[OutputArtifact]] = None,
        image: str = 'python:3.7',
        image_pull_policy: Optional[ImagePullPolicy] = ImagePullPolicy.Always,
        daemon: bool = False,
        command: Optional[List[str]] = None,
        args: Optional[List[str]] = None,
        env_specs: Optional[List[EnvSpec]] = None,
        env_from_specs: Optional[List[BaseEnvFromSpec]] = None,
        resources: Resources = Resources(),
        working_dir: Optional[str] = None,
        retry: Optional[Retry] = None,
        tolerations: Optional[List[Toleration]] = None,
        node_selectors: Optional[Dict[str, str]] = None,
        labels: Optional[Dict[str, str]] = None,
        annotations: Optional[Dict[str, str]] = None,
        variables: Optional[List[Variable]] = None,
        security_context: Optional[TaskSecurityContext] = None,
        continue_on_fail: Optional[bool] = None,
        continue_on_error: Optional[bool] = None,
        template_ref: Optional[TemplateRef] = None,
    ):
        self.name = name.replace("_", "-")  # RFC1123
        self.func = func
        self.func_params = func_params
        self.input_from = input_from
        self.input_artifacts = input_artifacts
        self.output_artifacts = output_artifacts
        self.validate()

        self.image = image
        self.image_pull_policy = image_pull_policy
        self.daemon = daemon
        self.command = command
        self.args = args
        self.resources = resources
        self.working_dir = working_dir
        self.retry = retry
        self.tolerations = tolerations
        self.node_selector = node_selectors
        self.labels = labels or {}
        self.annotations = annotations or {}
        self.variables = variables or []

        self.env = self.get_env(env_specs)
        self.env_from = self.get_env_from_source(env_from_specs)
        self.security_context = security_context
        self.continue_on_fail = continue_on_fail
        self.continue_on_error = continue_on_error
        self.template_ref = template_ref

        self.parameters = self.get_parameters()
        self.argo_input_artifacts = self.get_argo_input_artifacts()
        self.argo_output_artifacts = self.get_argo_output_artifacts()
        self.arguments = self.get_arguments()
        self.inputs = self.get_inputs()
        self.outputs = self.get_outputs()
        self.argo_resources = self.get_resources()
        self.argo_template = self.get_task_template()
        self.argo_task = self.get_task_spec()

    @property
    def ip(self):
        return f"\"{{{{tasks.{self.name}.ip}}}}\""

    def next(self, other: 'Task') -> 'Task':
        """Sets this task as a dependency of the other passed task.

        Parameters
        ----------
        other: Task
            The other task to set a dependency for. The new dependency of the task is this task.

        Returns
        -------
        Task
            The other task that was specified.

        Examples
        --------
        t1, t2, t3 = Task('t1'), Task('t2'), Task('t3')
        t1.next(t2).next(t3)
        """
        assert issubclass(other.__class__, Task)

        if hasattr(other.argo_task, 'depends'):
            if self.argo_task.name in other.argo_task.depends:
                return other
            other.argo_task.depends += f' && {self.argo_task.name}'
            return other

        if not hasattr(other.argo_task, 'dependencies'):
            setattr(other.argo_task, 'dependencies', [self.argo_task.name])
        else:
            if self.argo_task.name in other.argo_task.dependencies:
                # already a dependency
                return other
            other.argo_task.dependencies.append(self.argo_task.name)
        return other

    def __rshift__(self, other: 'Task') -> 'Task':
        """Sets this task as a dependency of the other passed task.

        Parameters
        ----------
        other: Task
            The other task to set a dependency for. The new dependency of the task is this task.

        Returns
        -------
        Task
            The other task that was specified.

        Examples
        --------
        t1 = Task('t1')
        t2 = Task('t2')
        t1 >> t2  # this makes t2 execute AFTER t1
        """
        return self.next(other)

    def when(self, other: 'Task', operator: Operator, value: str) -> 'Task':
        """Sets this task as a dependency of the other passed task if the condition match.

        Parameters
        ----------
        other: Task
            The other task to set a dependency for. The new dependency of the task is this task.

        Returns
        -------
        Task
            The other task that was specified.

        Examples
        --------
        t1, t2, t3 = Task('t1'), Task('t2'), Task('t3')
        t2.when(t1, Operator.equals, "t2")
        t3.when(t1, Operator.equals, "t3")
        """
        self.argo_task.when = f'{{{{tasks.{other.name}.outputs.result}}}} {operator.value} {value}'
        return other.next(self)

    def on_workflow_status(self, op: Operator, status: WorkflowStatus) -> 'Task':
        """Execute this task conditionally on a workflow status."""
        self.argo_task.when = f'{{{{workflow.status}}}} {op.value} {status.value}'
        return self

    def on_success(self, other: 'Task') -> 'Task':
        """Execute `other` when this task succeeds"""
        other.argo_task.when = f'{{{{tasks.{self.name}.status}}}} {Operator.equals.value} Succeeded'
        return self.next(other)

    def on_failure(self, other: 'Task') -> 'Task':
        """Execute `other` when this task fails. This forces `continue_on_fail` to be True"""
        self.continue_on_fail = True
        if hasattr(self.argo_task, 'continue_on'):
            continue_on: IoArgoprojWorkflowV1alpha1ContinueOn = getattr(self.argo_task, 'continue_on')
            setattr(continue_on, 'failed', True)
            setattr(self.argo_task, 'continue_on', continue_on)
        else:
            setattr(self.argo_task, 'continue_on', self.get_continue_on())

        other.argo_task.when = f'{{{{tasks.{self.name}.status}}}} {Operator.equals.value} Failed'
        return self.next(other)

    def on_error(self, other: 'Task') -> 'Task':
        """Execute `other` when this task errors. This forces `continue_on_error` to be True"""
        self.continue_on_error = True
        if hasattr(self.argo_task, 'continue_on'):
            continue_on: IoArgoprojWorkflowV1alpha1ContinueOn = getattr(self.argo_task, 'continue_on')
            setattr(continue_on, 'error', True)
            setattr(self.argo_task, 'continue_on', continue_on)
        else:
            setattr(self.argo_task, 'continue_on', self.get_continue_on())

        other.argo_task.when = f'{{{{tasks.{self.name}.status}}}} {Operator.equals.value} Error'
        return self.next(other)

    def when_any_succeeded(self, other: 'Task') -> 'Task':
        """Sets the other task to execute when any of the tasks of this task group have succeeded.

        Parameters
        ----------
        other: Task
            The other task to execute when any of the tasks of this task group have succeeded.

        Returns
        -------
        Task
            The current task.

        Raises
        ------
        AssertionError
            When the task does not contain multiple `func_params` to process.
            When the task does not use `input_from`.
            When the task uses `continue_on_fail` or `continue_on_error`.

        See Also
        --------
        https://argoproj.github.io/argo-workflows/enhanced-depends-logic/
        """
        assert hasattr(self.argo_task, 'with_items') or self.input_from is not None, (
            'Can only use `when_any_succeeded` for tasks with more than 1 item, which happens '
            'with multiple `func_params or setting `input_from`'
        )
        assert (
            not other.continue_on_fail and not other.continue_on_error
        ), 'The use of `when_any_succeeded` is incompatible with setting `continue_on_error/fail`'

        if hasattr(other.argo_task, 'depends'):
            depends = other.argo_task.depends
        elif hasattr(other.argo_task, 'dependencies'):
            depends = _dependencies_to_depends(other.argo_task.dependencies)
        else:
            depends = ''

        if f'{self.name}.AnySucceeded' in depends:
            return self

        if depends:
            depends += f' && {self.name}.AnySucceeded'
        else:
            depends = f'{self.name}.AnySucceeded'

        if hasattr(other.argo_task, 'dependencies'):
            # calling delattr(other.argo_task, 'dependencies') results in AttributeError
            # so recreate the argo task field
            self.argo_task = self.get_task_spec()
        setattr(other.argo_task, 'depends', depends)

        return self

    def when_all_failed(self, other: 'Task') -> 'Task':
        """Sets the other task to execute when all the tasks of this task group have failed

        Parameters
        ----------
        other: Task
            The other task to execute when all of the tasks of this task group have failed.

        Returns
        -------
        Task
            The current task.

        Raises
        ------
        AssertionError
            When the task does not contain multiple `func_params` to process.
            When the task does not use `input_from`.
            When the task uses `continue_on_fail` or `continue_on_error`.

        See Also
        --------
        https://argoproj.github.io/argo-workflows/enhanced-depends-logic/
        """
        assert hasattr(self.argo_task, 'with_items') or self.input_from is not None, (
            'Can only use `when_all_failed` for tasks with more than 1 item, which happens '
            'with multiple `func_params or setting `input_from`'
        )
        assert (
            not other.continue_on_fail and not other.continue_on_error
        ), 'The use of `when_all_failed` is incompatible with setting `continue_on_error/fail`'

        if hasattr(other.argo_task, 'depends'):
            depends = other.argo_task.depends
        elif hasattr(other.argo_task, 'dependencies'):
            depends = _dependencies_to_depends(other.argo_task.dependencies)
        else:
            depends = ''

        if f'{self.name}.AllFailed' in depends:
            return self

        if depends:
            depends += f' && {self.name}.AllFailed'
        else:
            depends = f'{self.name}.AllFailed'

        if hasattr(other.argo_task, 'dependencies'):
            # calling delattr(other.argo_task, 'dependencies') results in AttributeError
            # so recreate the argo task field
            self.argo_task = self.get_task_spec()
        setattr(other.argo_task, 'depends', depends)

        return self

    def validate(self):
        """
        Validates that the given function and corresponding params fit one another, raises AssertionError if
        conditions are not satisfied.
        """
        # verify artifacts are uniquely names
        if self.input_artifacts:
            assert len(set([i.name for i in self.input_artifacts])) == len(
                self.input_artifacts
            ), 'input artifact names must be unique'
        if self.output_artifacts:
            assert len(set([i.name for i in self.output_artifacts])) == len(
                self.output_artifacts
            ), 'output artifact names must be unique'

        if self.func:
            self._validate_func()

    def _validate_func(self):
        args = set(inspect.getfullargspec(self.func).args)
        if args:
            if self.input_from:
                assert self.input_artifacts is None, 'cannot supply both InputFrom and Artifacts'

                # input_from denotes the task will receive input from another step. This leaves it up to the
                # client to set up the proper output in a previous task
                if self.func_params:
                    # only single func params are allowed if they are specified along with input_from
                    assert (
                        len(self.func_params) == 1
                    ), 'only single function parameters are allowed when specified together with input_from'
                pass
            else:
                signature = inspect.signature(self.func)
                keywords = []

                if list(signature.parameters.values()):
                    for param in list(signature.parameters.values()):
                        if (
                            param.default != inspect.Parameter.empty
                            and param.kind == inspect.Parameter.POSITIONAL_OR_KEYWORD
                        ):
                            keywords.append(param.name)
                if len(keywords) == len(args):
                    pass  # these are all kwargs, safe to skip
                else:
                    # otherwise, it must be the case that the client passes func_params
                    assert self.func_params, 'no parameters passed for function'
        if self.func_params:
            for params in self.func_params:
                assert args.issuperset(set(params.keys())), 'mismatched function arguments and passed parameters'

    def get_argo_input_artifacts(self) -> List[IoArgoprojWorkflowV1alpha1Artifact]:
        """Assembles and returns a list of artifacts assembled from the Hera internal input artifact representation"""
        if not self.input_artifacts:
            return []
        input_artifacts = [i.get_spec() for i in self.input_artifacts]
        return input_artifacts if input_artifacts else []

    def get_argo_output_artifacts(self) -> List[IoArgoprojWorkflowV1alpha1Artifact]:
        """Assembles and returns a list of artifacts assembled from the Hera internal output artifact representation"""
        if not self.output_artifacts:
            return []
        output_artifacts = [o.get_spec() for o in self.output_artifacts]
        return output_artifacts if output_artifacts else []

    def get_arguments(self) -> IoArgoprojWorkflowV1alpha1Arguments:
        """Assembles and returns the task arguments"""
        return IoArgoprojWorkflowV1alpha1Arguments(parameters=self.parameters, artifacts=self.argo_input_artifacts)

    def get_inputs(self) -> IoArgoprojWorkflowV1alpha1Inputs:
        """Assembles the inputs of the task.
        Returns
        -------
        IoArgoprojWorkflowV1alpha1Inputs

        Notes
        -----
        Note that this parses specified artifacts differently than `get_argo_input_artifacts`.
        """
        artifacts = []
        if self.argo_input_artifacts:
            artifacts = [i.get_input_spec() for i in self.input_artifacts]
        return IoArgoprojWorkflowV1alpha1Inputs(parameters=self.parameters, artifacts=artifacts)

    def get_outputs(self) -> IoArgoprojWorkflowV1alpha1Outputs:
        """Assembles and returns the task outputs"""
        return IoArgoprojWorkflowV1alpha1Outputs(artifacts=self.argo_output_artifacts)

    def get_command(self) -> Optional[List[str]]:
        """
        Parses and returns the specified task command. This will attempt to stringify every command option and
        raise a ValueError on failure. This defaults to Python if `command` and `args` are not specified.
        """
        if not self.command and not self.args:
            return ["python"]
        elif not self.command:
            return None
        return [str(cc) for cc in self.command]

    def get_args(self) -> Optional[List[str]]:
        if not self.args:
            return None
        return [str(arg) for arg in self.args]

    def get_env(self, specs: Optional[List[EnvSpec]]) -> Optional[List[EnvVar]]:
        """Returns a list of Argo workflow environment variables based on the specified Hera environment specifications.

        Parameters
        ----------
        specs: Optional[List[EnvSpec]]
            Hera environment specifications.

        Returns
        -------
        Optional[List[EnvVar]]
            A list of Argo environment specifications, if any specs are provided.
        """
        r = []

        if specs:
            for spec in specs:
                r.append(spec.argo_spec)

        if self.variables:
            for variable in self.variables:
                if self.variables and isinstance(variable, VariableAsEnv):
                    r.append(variable.get_env_spec().argo_spec)
        return r

    def get_env_from_source(self, specs: Optional[List[BaseEnvFromSpec]]) -> Optional[List[EnvFromSource]]:
        """Returns a list of Argo environment variables based on the Hera environment from source specifications.

        Parameters
        ----------
        Optional[List[BaseEnvFromSpec]]
            Hera environment from specifications.

        Returns
        -------
        Optional[List[EnvFromSource]]
            A list of env variables from specified sources.
        """
        r = []

        if specs:
            for spec in specs:
                r.append(spec.argo_spec)
        return r

    def get_parameters(self) -> List[IoArgoprojWorkflowV1alpha1Parameter]:
        """Returns a list of Argo workflow task parameters based on the specified task function parameters.

        Returns
        -------
        List[IoArgoprojWorkflowV1alpha1Parameter]
            The list of constructed Argo parameters.

        Notes
        -----
        If users specify keyword parameters in the func_params payload those will override the kwarg specified in the
        task function parameters.
        """
        parameters = []

        if self.input_from:
            # this represents input from another step, which only requires parameter name specifications
            # the intersection between arg specifications and input_from parameters represents the arguments
            # that come in from other tasks
            args = set(inspect.getfullargspec(self.func).args).intersection(set(self.input_from.parameters))
            for arg in args:
                parameters.append(IoArgoprojWorkflowV1alpha1Parameter(name=arg, value=f'{{{{item.{arg}}}}}'))
        if self.variables:
            parameters += [variable.get_argument_parameter() for variable in self.variables]
        if self.func:
            parameters += self.get_func_parameters()

        return parameters

    def get_func_parameters(self) -> List[IoArgoprojWorkflowV1alpha1Parameter]:
        """Returns a list of Argo workflow parameters that are for the function passed to the task

        Returns
        -------
        List[IoArgoprojWorkflowV1alpha1Parameter]
            The list of constructed Argo parameters.
        """
        parameters = []
        param_name_cache = set()
        # if there are any keyword arguments associated with the function signature, we set them as default values
        # so Argo passes them in
        signature = inspect.signature(self.func)
        keywords = []

        if list(signature.parameters.values()):
            for param in list(signature.parameters.values()):
                if param.default != inspect.Parameter.empty and param.kind == inspect.Parameter.POSITIONAL_OR_KEYWORD:
                    keywords.append([param.name, param.default])

        if self.func_params:
            if len(self.func_params) == 1:
                # if there's a single func_param dict, then we need to map each input key and value pair to a valid
                # JSON parameter entry
                for param_name, param_value in self.func_params[0].items():
                    if isinstance(param_value, BaseModel):
                        value = param_value.json()
                    else:
                        value = json.dumps(param_value)
                    parameters.append(IoArgoprojWorkflowV1alpha1Parameter(name=param_name, value=value))
                    param_name_cache.add(param_name)
            elif len(self.func_params) > 1:
                # at this point the init passed validation, so this condition is always false when self.input_from
                # is specified

                # if there's more than 1 input, it's a parallel task, so we map the param names of the
                # first series of params to item.param_name since the keys are all the same for the func_params
                for param_name in self.func_params[0].keys():
                    parameters.append(
                        IoArgoprojWorkflowV1alpha1Parameter(name=param_name, value=f'{{{{item.{param_name}}}}}')
                    )
                    param_name_cache.add(param_name)
        for name, value in keywords:
            if isinstance(value, BaseModel):
                value = value.json()
            else:
                value = json.dumps(value)
            if name in param_name_cache:
                continue  # user override of a kwarg
            parameters.append(IoArgoprojWorkflowV1alpha1Parameter(name=name, value=value))
        return parameters

    def get_param_script_portion(self) -> str:
        """Constructs and returns a script that loads the parameters of the specified arguments. Since Argo passes
        parameters through {{input.parameters.name}} it can be very cumbersome for users to manage that. This creates a
        script that automatically imports json and loads/adds code to interpret each independent argument into the
        script.

        Returns
        -------
        str
            The string representation of the script to load.
        """
        extract = "import json\n"
        for param in self.parameters:
            if self.input_from:
                # Hera does not know what the content of the `InputFrom` is, coming from another task. In some cases
                # non-JSON encoded strings are returned, which fail the loads, but they can be used as plain strings
                # which is why this captures that in an except. This is only used for `InputFrom` cases as the extra
                # payload of the script is not necessary when regular input is set on the task via `func_params`
                extract += f"""try: {param.name} = json.loads('''{{{{inputs.parameters.{param.name}}}}}''')\n"""
                extract += f"""except: {param.name} = '''{{{{inputs.parameters.{param.name}}}}}'''\n"""
            else:
                extract += f"""{param.name} = json.loads('''{{{{inputs.parameters.{param.name}}}}}''')\n"""
        return textwrap.dedent(extract)

    def get_script(self) -> str:
        """Assembles and returns a script representation of the given function, along with the extra script material
        prefixed to the string. The script is expected to be a callable function the client is interested in submitting
        for execution on Argo and the script_extra material represents the parameter loading part obtained, likely,
        through get_param_script_portion.

        Returns
        -------
        str
            Final formatted script.
        """
        script = ''
        script_extra = self.get_param_script_portion() if inspect.getfullargspec(self.func).args else None
        if script_extra:
            script = copy.deepcopy(script_extra)
            script += '\n'

        # content represents the function components, separated by new lines
        # therefore, the actual code block occurs after the end parenthesis, which is a literal `):\n`
        content = inspect.getsourcelines(self.func)[0]
        token_index, start_token = 1, ':\n'
        for curr_index, curr_token in enumerate(content):
            if start_token in curr_token:
                # when we find the curr token we find the end of the function header. The next index is the
                # starting point of the function body
                token_index = curr_index + 1
                break

        s = "".join(content[token_index:])
        script += textwrap.dedent(s)
        return textwrap.dedent(script)

    def get_resources(self) -> ResourceRequirements:
        """Assembles an Argo resource requirements object with the given resource configuration.

        Returns
        -------
        ResourceRequirements
            A configured Argo resource requirement with the given configuration.
        """
        max_cpu = self.resources.max_cpu is not None
        max_mem = self.resources.max_mem is not None
        max_custom = self.resources.max_custom_resources is not None

        resource = ResourceRequirements(
            requests={
                'cpu': str(self.resources.min_cpu),
                'memory': self.resources.min_mem,
            },
            limits={
                'cpu': str(self.resources.max_cpu) if max_cpu else str(self.resources.min_cpu),
                'memory': self.resources.max_mem if max_mem else self.resources.min_mem,
            },
        )

        if self.resources.min_custom_resources is not None:
            resource.requests.update(**self.resources.min_custom_resources)

        if max_custom:
            resource.limits.update(**self.resources.max_custom_resources)
        elif self.resources.min_custom_resources:
            resource.limits.update(**self.resources.min_custom_resources)

        if self.resources.gpus:
            resource.requests['nvidia.com/gpu'] = str(self.resources.gpus)
            resource.limits['nvidia.com/gpu'] = str(self.resources.gpus)
        return resource

    def get_parallel_items(self) -> List[_Item]:
        """Constructs a list of items to be used in a parallel task. This is typically consumed in order to be passed
        to the with_items field of an Argo DAG task.

        Returns
        -------
        List[_Item]
            A list of dictionaries keyed by the argument name to the argument value.
        """
        items: List[_Item] = []
        if not self.func_params:
            return items

        for func_param in self.func_params:
            item = {}
            for k, v in func_param.items():
                if isinstance(v, BaseModel):
                    item[k] = v.json()
                else:
                    item[k] = json.dumps(v)  # type: ignore
            items.append(_Item(value=item))
        return items

    def get_volume_mounts(self) -> List[VolumeMount]:
        """Assembles the list of volumes to be mounted by the task.

        Returns
        -------
        List[VolumeMount]
            The list of volume mounts to be added to the task specification.
        """
        volumes = []
        if self.resources.volumes:
            for volume in self.resources.volumes:
                volumes.append(volume.get_mount())
        return volumes

    def get_script_def(self) -> Optional[IoArgoprojWorkflowV1alpha1ScriptTemplate]:
        """Assembles and returns the script template that contains the definition of the script to run in a task.

        Returns
        -------
        Optional[IoArgoprojWorkflowV1alpha1ScriptTemplate]
            The script template representation of the task.
        """
        if self.func is None:
            return None

        script_kwargs = {
            "name": self.name,
            "image": self.image,
            "image_pull_policy": self.image_pull_policy.value,
            "command": self.get_command(),
            "args": self.get_args(),
            "source": self.get_script(),
            "resources": self.argo_resources,
            "env": self.env,
            "env_from": self.env_from,
            "working_dir": self.working_dir,
            "volume_mounts": self.get_volume_mounts(),
            "security_context": self.get_security_context(),
        }
        script_kargs = {k: v for k, v in script_kwargs.items() if v is not None}
        template = IoArgoprojWorkflowV1alpha1ScriptTemplate(**script_kargs)
        return template

    def get_security_context(self) -> Optional[SecurityContext]:
        """Assembles the security context for the task.

        Returns
        -------
        Optional[SecurityContext]
            The security settings to apply to the task's container.
        """
        if not self.security_context:
            return None
        return self.security_context.get_security_context()

    def get_container(self) -> Container:
        """Assembles and returns the container for the task to run in.

        Returns
        -------
        Container
            The container template representation of the task.
        """
        container_kwargs = {
            "image": self.image,
            "image_pull_policy": self.image_pull_policy.value,
            "command": self.get_command(),
            "volume_mounts": self.get_volume_mounts(),
            "resources": self.argo_resources,
            "args": self.get_args(),
            "env": self.env,
            "env_from": self.env_from,
            "working_dir": self.working_dir,
            "security_context": self.get_security_context(),
        }
        container_args = {k: v for k, v in container_kwargs.items() if v is not None}
        container = Container(**container_args)
        return container

    def get_task_template(self) -> IoArgoprojWorkflowV1alpha1Template:
        """Assembles and returns the template that contains the specification of the parameters, inputs, and other
        configuration required for the task be executed.

        Returns
        -------
        IoArgoprojWorkflowV1alpha1Template
            The template representation of the task.
        """
        template = IoArgoprojWorkflowV1alpha1Template(
            name=self.name,
            daemon=self.daemon,
            inputs=self.inputs,
            outputs=self.outputs,
            tolerations=self.get_tolerations(),
            metadata=IoArgoprojWorkflowV1alpha1Metadata(labels=self.labels, annotations=self.annotations),
        )
        if self.node_selector:
            setattr(template, 'node_selector', self.node_selector)

        retry_strategy = self.get_retry_strategy()
        if retry_strategy:
            setattr(template, 'retry_strategy', retry_strategy)

        script_def = self.get_script_def()
        if script_def:
            setattr(template, 'script', self.get_script_def())
        else:
            setattr(template, 'container', self.get_container())
        return template

    def get_retry_strategy(self) -> Optional[IoArgoprojWorkflowV1alpha1RetryStrategy]:
        """Assembles and returns a retry strategy for the task. This is dictated by the task `retry_limit`.

        Returns
        -------
        Optional[IoArgoprojWorkflowV1alpha1RetryStrategy]
            A V1alpha1RetryStrategy object if `retry_limit` is specified, None otherwise.
        """
        if self.retry:
            strategy = IoArgoprojWorkflowV1alpha1RetryStrategy()
            if self.retry.duration is not None and self.retry.max_duration is not None:
                setattr(
                    strategy,
                    'backoff',
                    IoArgoprojWorkflowV1alpha1Backoff(
                        duration=str(self.retry.duration), max_duration=str(self.retry.max_duration)
                    ),
                )
            if self.retry.limit is not None:
                setattr(strategy, 'limit', str(self.retry.limit))
            if self.retry.retry_policy is not None:
                setattr(strategy, 'retry_policy', str(self.retry.retry_policy.value))

            return strategy
        return None

    def get_tolerations(self) -> List[ArgoToleration]:
        """Assembles and returns the pod toleration objects required for scheduling a task.

        Returns
        -------
        Optional[List[_ArgoToleration]]
            The list of assembled tolerations.

        Notes
        -----
        If the task includes a GPU resource specification the client is responsible for specifying a GPU toleration.
        For GKE and Azure workloads `hera.toleration.GPUToleration` can be specified.
        """
        if self.tolerations is None:
            return []

        ts = []
        for t in self.tolerations:
            ts.append(ArgoToleration(key=t.key, effect=t.effect, operator=t.operator, value=t.value))
        return ts if ts else []

    def get_continue_on(self) -> Optional[IoArgoprojWorkflowV1alpha1ContinueOn]:
        """Assembles and returns the `continue_on` task setting"""
        if self.continue_on_error and self.continue_on_fail:
            return IoArgoprojWorkflowV1alpha1ContinueOn(error=True, failed=True)
        elif self.continue_on_error:
            return IoArgoprojWorkflowV1alpha1ContinueOn(error=True)
        elif self.continue_on_fail:
            return IoArgoprojWorkflowV1alpha1ContinueOn(failed=True)
        return None

    def get_task_spec(self) -> IoArgoprojWorkflowV1alpha1DAGTask:
        """Assembles and returns the graph task specification of the task.

        Returns
        -------
        V1alpha1DAGTask
            The graph task representation.
        """
        task = IoArgoprojWorkflowV1alpha1DAGTask(
            name=self.name,
            arguments=self.arguments,
            _check_type=False,
        )
        if self.continue_on_error or self.continue_on_fail:
            setattr(task, 'continue_on', self.get_continue_on())

        if self.template_ref:
            setattr(task, 'template_ref', self.template_ref.argo_spec)
        else:
            setattr(task, 'template', self.argo_template.name)

        if self.input_from:
            setattr(task, 'with_param', f'{{{{tasks.{self.input_from.name}.outputs.result}}}}')
        elif self.func_params and len(self.func_params) > 1:
            items = self.get_parallel_items()
            setattr(task, 'with_items', items)
        return task


def _dependencies_to_depends(dependencies: List[str]) -> str:
    if not dependencies or len(dependencies) == 0:
        return ''
    depends = f'{dependencies[0]}'
    for dep in dependencies[1:]:
        depends += f' && {dep}'
    return depends<|MERGE_RESOLUTION|>--- conflicted
+++ resolved
@@ -30,11 +30,6 @@
     IoArgoprojWorkflowV1alpha1Template,
     ResourceRequirements,
     SecurityContext,
-<<<<<<< HEAD
-=======
-    Toleration as ArgoToleration,
-    VolumeMount,
->>>>>>> c85d47d1
 )
 from argo_workflows.models import Toleration as ArgoToleration
 from argo_workflows.models import VolumeMount
