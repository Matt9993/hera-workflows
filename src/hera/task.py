--- conflicted
+++ resolved
@@ -16,18 +16,6 @@
     IoArgoprojWorkflowV1alpha1Metadata,
     IoArgoprojWorkflowV1alpha1ScriptTemplate,
     IoArgoprojWorkflowV1alpha1Template,
-<<<<<<< HEAD
-    ResourceRequirements,
-    SecurityContext,
-)
-from argo_workflows.models import Toleration as ArgoToleration
-from argo_workflows.models import VolumeMount
-from pydantic import BaseModel
-
-from hera.artifact import Artifact, OutputArtifact
-from hera.env import EnvSpec
-from hera.env_from import BaseEnvFromSpec
-=======
     PersistentVolumeClaim,
 )
 from argo_workflows.models import Toleration as ArgoToleration
@@ -41,7 +29,6 @@
 from hera.env import Env
 from hera.env_from import BaseEnvFrom
 from hera.global_config import GlobalConfig
->>>>>>> 4efddc85
 from hera.image import ImagePullPolicy
 from hera.io import IO
 from hera.memoize import Memoize
