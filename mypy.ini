[mypy]
check_untyped_defs = True
mypy_path = src
no_implicit_optional = True
strict_optional = True

[mypy-argo_workflows.*]
ignore_missing_imports = True

[mypy-urllib3.*]
ignore_missing_imports = True

[mypy-pytz.*]
ignore_missing_imports = True

<<<<<<< HEAD
[mypy-graphviz.*]
=======
[mypy-yaml.*]
>>>>>>> 4efddc85
ignore_missing_imports = True<|MERGE_RESOLUTION|>--- conflicted
+++ resolved
@@ -13,9 +13,8 @@
 [mypy-pytz.*]
 ignore_missing_imports = True
 
-<<<<<<< HEAD
 [mypy-graphviz.*]
-=======
+ignore_missing_imports = True
+
 [mypy-yaml.*]
->>>>>>> 4efddc85
 ignore_missing_imports = True