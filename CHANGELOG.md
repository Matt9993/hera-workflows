# CHANGELOG

This file follows [semantic versioning 2.0.0](https://semver.org/). Given a version number MAJOR.MINOR.PATCH, increment
the:

- **MAJOR** version when you make incompatible API changes,
- **MINOR** version when you add functionality in a backwards compatible manner, and
- **PATCH** version when you make backwards compatible bug fixes.

As a heuristic:

- if you fix a bug, increment the PATCH
- if you add a feature (add keyword arguments with default values, add a new object, a new mechanism for parameter setup
  that is backwards compatible, etc.), increment the MINOR version
- if you introduce a breaking change (removing arguments, removing objects, restructuring code such that it affects
  imports, etc.), increment the MAJOR version

The general format is:

```

# VERSION - DATE (dd/mm/yyyy)
### Added
- A to B
### Changed
- B to C
### Removed
- C from D

```

<<<<<<< HEAD
# 3.4.0 - DATE (29/05/2022)

### Added

- Workflow and WorkflowTemplate visualisation. Generates an image with the visual
  representation of the specific Workflow or WorkflowTemplate.
=======
# 4.3.0 - DATE (16/12/2022)

### Added

- support for global hooks on task and workflow
- support for unset parameters so Hera can be used in a GitOps style
- better Workflow typing for inheritance
- exit DAGs on workflows and tasks
- mapping Python source specs via dictionaries on inputs
- all accessible task properties
- sidecars
- suspend
- artifact compression
- raw artifact
- PyYAML kwargs on `to_yaml`
- supplied option on value from and parameter feature parity

### Changed

- workflow link from service when using the global host

# 4.2.0 - DATE (31/10/2022)

### Added

- `expr` module for constructing Argo expressions

# 4.1.0 - DATE (28/10/2022)

### Added

- `to_yaml`, `to_dict`, and `to_json` on workflows
- optional PyYAML dependency (`hera-workflows[yaml]`)
- global default service account
- global task image
- global SSL verification flag
- `lint` API on workflows
- `value_from_input` on `Env` sanitization so that the name satisfies RFC1123 requirements

### Changed

- DAG template naming to fix the issue of DAGs not being present on workflow templates
- version constraints on dependencies from `^` to `>=`

# 4.0.1 - DATE (05/10/2022)

### Added

- auto-setting of a DAG on the workflow so users do not necessarily need to supply one, so workflow additions
  are executed against the set default DAG
- a fix for positional args in sized volumes vs unsized volumes
- the correct field specification for K8S resources

# 4.0.0 - DATE (04/10/2022)

### Added

- archiving specifications
- prometheus metrics
- generated names on workflows
- backoff custom object specification

### Changed

- Git artifact specification to set the correct fields based on input

# 4.0.0rc3 - DATE (26/09/2022)

### Added

- support for `withSequence` on `Task`
- `generate_name` on worfklow
- active deadline seconds/timeouts on tasks and workflows

### Changed

- `EnvSpec` naming to `Env`, including inheriting classes
- pyproject Python limit from 3.11 to 4
- error messages to be more descriptive

# 4.0.0rc2 - DATE (19/09/2022)

### Added

- workflow template update API
- more examples
- Hera type returns rather than `argo_workflow` SDK return types
- `get_parameters_as` rather than `outputs`
- list dependencies structuring
- reorder of args to use default `Equals` for workflow and task result comparisons

# 4.0.0rc1 - DATE (15/09/2022)

### Added

- workflow of workflows support, and general K8S resource provisioning, via resource templates
- nested, parallel, DAGs
- pod patch spec
- support for arbitrary scripts, rather than only Python functions and containers
- K8S-aligned resource specs
- volumes on tasks
- `IO` between tasks
- `Task` build on submission
- `IO` on parameters

### Removed

- `func` and `func_params` from `Task` in favor of `source` and `params`
- `Resource` volumes, moved to `Task`
- `CronWorkflow` and `WorkflowTemplate` services
- `CronWorkflow` and `WorkflowTemplate` independent implementations
- `Task` build on definition

# 3.7.1 - DATE (30/08/2022)

### Added

- tolerations can now be set via cron workflow and workflow spec

### Fixed

- tolerations, node selectors and affinity should be set in the internal workflow spec

# 3.7.0 - DATE (26/08/2022)

### Added

- support for Git artifact authentication credentials
- tolerations can now be set via workflow
- version via `hera.__version__`
- volume specifications on workflows

### Changed

- float type handling for `max_cpu` and `min_cpu` properties in `Resources` class
- kwarg value setting as a parameter

# 3.6.4 - DATE (11/08/2022)

### Removed

- Remove python <3.11 constraint and unpin transitive dependencies

# 3.6.3 - DATE (01/08/2022)

### Changed

- `pytz` version from `^2021.3` to `>=2021.3`

### Added

- workflow template parameters
- privileged option to the security context

# 3.6.2 - DATE (29/07/2022)

### Changed

- `Config.host` and `Config.verify_ssl` are now public; `WorkflowService.get_workflow_link` now references `Config.host`
  to properly pull the host when using `set_global_host`.

# 3.6.1 - DATE (17/07/2022)

### Removed

- `get_input_spec` from `InputArtifact` so that it relies on the inherited one that does not add the `from` field that
  is not allowed in the Argo submission for input artifacts

# 3.6.0 - DATE (10/07/2022)

### Added

- support for `subPath` in volume mounts
- context management to workflow types. This supports the `with` clause and adds all tasks to a workflow automatically
- task exit hook
- HTTP artifact
- global workflow parameters
- input parameter caching through memoization
- bucket field to GCS/S3 artifact, which was missing

### Removed

- assertion that `input_from` cannot be used with artifacts, which supports artifact input on fanned out tasks now

# 3.5.0 - DATE (14/06/2022)

### Added

- support for multiple inputs from a fanned out task via `MultiInput`

### Changed

- `set_global_token` to take in a union of a string token or a callable

# 3.4.0 - DATE (12/06/2022)

### Added

- node selectors on all workflow types
- memoization
- global parameter access on tasks
- input/output parameters in addition to artifacts
- affinity, anti-affinity, node affinity
- client host/token global injection

# 3.3.2 - DATE (30/05/2022)

### Fixed

- parallelism specification on spec templates
>>>>>>> 4efddc85

# 3.3.1 - DATE (26/05/2022)

### Fixed

- Fix Task raise error with input_from without func

# 3.3.0 - DATE (23/05/2022)

### Added

- `AnySucceeded`/`AllFailed` support on tasks
- `OnExit` condition on workflows with tasks conditioned on `WorkflowStatus`
- plain string support when using `InputFrom`
- `argo-workflows==6.3.5` dependency

### Removed

- JSON import from tasks that do not need it
- references to `IoArgoprojWorkflowV1alpha1WorkflowTemplateSpec` and instead
  use `IoArgoprojWorkflowV1alpha1WorkflowSpec`

# 3.2.0 - DATE (15/05/2022)

### Added

- cluster scope in template reference
- host alias support
- volume claim garbage collection setting on workflows
- git artifact

### Changed

- structure of the environment variables. Now contributors can implement the generic `Variable` rather than augment or
  duplicate `VariableAsEnv`

# 3.1.0 - DATE (28/04/2022)

### Added

- retry policy support

### Changed

- implementation of the cron workflow update command so that it includes the version and the assigned cron workflow UUID
  during the update operation

# 3.0.0 - DATE (04/10/2022)

### Added

- update method to CronWorkflowService
- ability to track workflow status
- shared implementation of `add_head`, `add_tail`, `add_task`, `add_tasks`
- task workflow template reference

### Removed

- UUID suffixes

# 2.9.1 - DATE (04/11/2022)

### Fixed

- prevent json.loads error when task has input from other tasks(with the json dumped string contains single quote)

# 2.9.0 - DATE (04/08/2022)

### Added

- Add support for TTLStrategy([link](https://argoproj.github.io/argo-workflows/fields/#ttlstrategy))

# 2.8.1 - DATE (04/08/2022)

### Fixed

- fix wrong dependencies when calling on_success(), on_failure(), on_error() functions of Sask

# 2.8.0 - DATE (04/07/2022)

### Added

- add support for exposing field reference via env vars in Tasks

# 2.7.0 - DATE (04/06/2022)

### Added

- add support for specifying annotations on Workflows, CronWorkflows and Tasks

# 2.6.0 - DATE (29/03/2022)

### Added

- retry limit

# 2.5.0 - DATE (29/03/2022)

### Added

- image pull secrets option on workflows
- ability to set a task dependency and execution based on the success, failure, or error of another task (similar
  to `when`)
- support for `env_from` option

# 2.4.0 - DATE (22/03/2022)

### Added

- Set image_pull_policy on a Task level
- WorkflowTemplate Service and WorkflowTemplate implementation
- Option to create a Workflow with a WorkflowTemplate

# 2.3.0 - DATE (29/03/2022)

### Added

- ability to set the `access_modes` for dynamically provisioned volumes
- security context on cron workflows
- image pull secrets specification on workflows and cron workflows

# 2.2.1 - DATE (05/03/2022)

### Fixed

- inconsistency between `create` and `submit` between Hera and Argo. Now users are provided with a `create` command and
  will receive a `DeprecationWarning` when the `submit` is invoked

# 2.2.0 - DATE (17/02/2022)

### Added

- Add support for sharing the IP of one Task to another Task, via env variables
- support for setting args instead of command

# 2.1.1 - DATE (16/02/2022)

### Changed

- Added `volume_mounts` definition back to script template in `Task.get_script_def`.

# 2.1.0 - DATE (15/02/2022)

### Added

- Added `TaskSecurityContext` to allow setting security settings to the task container.
- Added `WorkflowSecurityContext` to allow setting security settings to all of the containers in the workflow.

# 2.0.0 - DATE (08/02/2022)

### Added

- support for custom resources on `Resource` definitions

# 2.0.0rc1 - DATE (08/02/2022)

### Added

- support for multiple volumes (volumes, config maps, secrets, existing volumes)

# 1.8.0rc7 - DATE (08/02/2022)

### Added

- add support for bucket resource inputs with key only

# 1.8.0rc6 - DATE (08/02/2022)

### Changed

- wait time for Test PyPi in CICD from 30 to 60 seconds

# 1.8.0rc5 - DATE (08/02/2022)

### Added

- add image pull policy on tasks

# 1.8.0rc4 - DATE (08/02/2022)

### Added

- add ability to mount config maps as volume in a task

# 1.8.0rc3 - DATE (08/02/2022)

### Added

- a `sleep` step to the new Hera version installation from Test PyPI to wait for PyPI indexing

# 1.8.0rc2 - DATE (08/02/2022)

### Changed

- GitHub test index installation for CICD

# 1.8.0rc1 - DATE (08/02/2022)

### Changed

- the underlying SDK from argo-workflows v5 to argo-workflows v6.3rc2

# 1.7.0 - DATE (30/01/2022)

### Added

- don't require func to be specified when creating a task, running the task as only a container with commands

# 1.6.2 - DATE (30/01/2022)

### Changed

- fix where a subclass of a Task could not have the parent type as dependency

# 1.6.1 - DATE (26/01/2022)

### Changed

- the type for the `value` field of `EnvSpec` from `Optional[Union[BaseModel, Any]]` to only `Optional[Any]` as
  dictionary values were not serialized/set properly as a consequence of Pydantic validation

# 1.6.0 - DATE (26/01/2022)

### Added

- add default name/namespace handling to CronWorkflow create/suspend/resume methods

# 1.5.1 - DATE (25/01/2022)

### Changed

- `EnvSpec` to return the `value` if `value` is of type string

# 1.5.0 - DATE (24/01/2022)

### Added

- add support for exposing config map keys via env vars in Tasks

# 1.4.0 - DATE (23/01/2022)

### Added

- add support for attaching a secret volume to Workflows and CronWorkflows

# 1.3.0 - DATE (20/01/2022)

### Added

- add support for specifying labels on Workflows, CronWorkflows and Tasks

# 1.2.0 - DATE (18/01/2022)

### Added

- add support for the timezone attribute of CronWorkflow and validate the specified timezone
- introduce `pytz` dependency for timezone validation

# 1.1.0 - DATE (17/01/2022)

### Added

- The `daemon` keyword to the Task. `deamon` will allow a workflow to proceed to the next task, so long as the container
  reaches readiness.

# 1.0.2 - DATE (17/01/2022)

### Changed

- Make value in Tolerations optional, as per Kubernetes requirements

# 1.0.1 - DATE (11/01/2022)

### Changed

- `setup.py` packages field to include hera exclusively post-removal of the underlying `v1` directory. With the removal
  of the underlying versioned subpackage (`v1`) in 1.0.0 the `setup.py` file no longer installed the necessary modules
  as the wheel only included references for whatever subpackages were in `hera.*` but not `hera`
  itself (as a module)

# 1.0.0 - DATE (10/01/2022)

### Removed

- `v1` submodule of Hera to avoid internal versioning and external/package versioning

### Changed

- location of all files from `v1` up one folder to `hera`. Now everything will take the import form
  of `from hera.module import Object` rather than `from hera.v1.module import Object`
- interface of services to take a full host rather than a single domain and put in effort to compute the final host.
  This will offer more freedom to users to select their own host scheme, for example. A flag for SSL verification was
  also introduced
- all volume types (existing, empty dir, and regular volume) are now packaged in the volumes module rather than
  separated

# 0.4.2 - DATE (10/01/2022)

### Added

- an `overwrite_maxs` to `Resource` to allow users to set whether max resources should be set to min values when they
  are not specified

# 0.4.1 - DATE (09/01/2022)

### Changed

- underlying SDK of Hera, which moved from `argo-workflows` to the Argo Workflows repository (unpublished on PyPi)
  Python SDK. This was originally released in https://github.com/argoproj-labs/hera-workflows/pull/38 but the
  publication process to PyPi failed. A fix was attempted in https://github.com/argoproj-labs/hera-workflows/pull/43
  but that published a broken version because the `dependency_links` of `setup.py` did not actually install the
  necessary dependency. As a consequence, the release was quickly deleted from PyPi because it was broken. The best
  course of action was to wait for the official release of the new SDK under `argo-workflows==6.0.0`, in collaboration
  with the maintainers of https://github.com/argoproj/argo-workflows

# 0.4.0 - DATE (15/12/2021)

### Added

- input/output artifact specifications

# 0.3.1 - DATE (04/12/2021)

### Changed

- fix returned value of validator method in EnvSpec class

# 0.3.0 - DATE (30/11/2021)

### Added

- added support to `when` workflows API.

# 0.2.0 - DATE (30/11/2021)

### Added

- ability to specify a service account name to run the workflow as. This is currently set on the workflow level only,
  which makes all the pods of tasks in a workflow use the same service account.

# 0.1.1 - DATE (17/11/2021)

### Changed

- the publication step of Hera. The `python` command will now build an `sdist` and a `wheel` for the package
- relocked the project to include `wheel` as a development dependency

# 0.1.0 - DATE (03/11/2021)

### Added

- added initial support for cron workflows

# 0.0.0 - DATE (28/10/2021)

### Added

- initial release of Hera<|MERGE_RESOLUTION|>--- conflicted
+++ resolved
@@ -28,15 +28,12 @@
 - C from D
 
 ```
-
-<<<<<<< HEAD
-# 3.4.0 - DATE (29/05/2022)
-
-### Added
-
-- Workflow and WorkflowTemplate visualisation. Generates an image with the visual
-  representation of the specific Workflow or WorkflowTemplate.
-=======
+# 4.4.0 - DATE (21/03/2022)
+
+### Added
+
+- introduced  visualize  functionfor Workflows
+
 # 4.3.0 - DATE (16/12/2022)
 
 ### Added
@@ -247,7 +244,6 @@
 ### Fixed
 
 - parallelism specification on spec templates
->>>>>>> 4efddc85
 
 # 3.3.1 - DATE (26/05/2022)
 
