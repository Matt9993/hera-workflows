--- conflicted
+++ resolved
@@ -29,14 +29,13 @@
 
 ```
 
-<<<<<<< HEAD
 # 3.3.0 - DATE (16/04/2022)
 
 ### Added
 
 - Workflow and WorkflowTemplate visualisation. Generates an image with the visual
   representation of the specific Workflow or WorkflowTemplate.
-=======
+
 # 3.2.0 - DATE (15/05/2022)
 
 ### Added
@@ -50,7 +49,6 @@
 
 - structure of the environment variables. Now contributors can implement the generic `Variable` rather than augment or
   duplicate `VariableAsEnv`
->>>>>>> a0278720
 
 # 3.1.0 - DATE (28/04/2022)
 
