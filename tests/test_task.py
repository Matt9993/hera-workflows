--- conflicted
+++ resolved
@@ -12,122 +12,6 @@
     SecurityContext,
 )
 from argo_workflows.models import Toleration as _ArgoToleration
-<<<<<<< HEAD
-from pydantic import ValidationError
-
-from hera.artifact import GCSArtifact, S3Artifact
-from hera.env import ConfigMapEnvSpec
-from hera.env_from import ConfigMapEnvFromSpec
-from hera.input import InputFrom
-from hera.operator import Operator
-from hera.resources import Resources
-from hera.retry import Retry
-from hera.retry_policy import RetryPolicy
-from hera.security_context import TaskSecurityContext
-from hera.task import Task, _dependencies_to_depends
-from hera.template_ref import TemplateRef
-from hera.toleration import GPUToleration, Toleration
-from hera.variable import VariableAsEnv
-from hera.volumes import ConfigMapVolume, EmptyDirVolume, ExistingVolume, Volume
-from hera.workflow_status import WorkflowStatus
-
-
-def test_next_and_shifting_set_correct_dependencies(no_op):
-    t1, t2, t3 = Task('t1', no_op), Task('t2', no_op), Task('t3', no_op)
-    t1.next(t2).next(t3)
-    assert t2.argo_task.dependencies == ['t1']
-    assert t3.argo_task.dependencies == ['t2']
-
-    t4, t5, t6 = Task('t4', no_op), Task('t5', no_op), Task('t6', no_op)
-    t4 >> t5 >> t6
-    assert t5.argo_task.dependencies == ['t4']
-    assert t6.argo_task.dependencies == ['t5']
-
-
-def test_next_does_not_set_dependency_multiple_times():
-    t1, t2 = Task('t1'), Task('t2')
-    t1 >> t2
-    assert t2.argo_task.dependencies == ['t1']
-    t1 >> t2
-    assert t2.argo_task.dependencies == ['t1']
-
-
-def test_when_correct_expression_and_dependencies(no_op):
-    t1, t2, t3 = Task('t1', no_op), Task('t2', no_op), Task('t3', no_op)
-    t2.when(t1, Operator.equals, "t2")
-    t3.when(t1, Operator.equals, "t3")
-
-    assert t2.argo_task.dependencies == ['t1']
-    assert t3.argo_task.dependencies == ['t1']
-
-    assert t2.argo_task.when == "{{tasks.t1.outputs.result}} == t2"
-    assert t3.argo_task.when == "{{tasks.t1.outputs.result}} == t3"
-
-
-def test_retry_limits_fail_validation():
-    with pytest.raises(ValidationError):
-        Retry(duration=5, max_duration=4)
-
-
-def test_func_and_func_param_validation_raises_on_args_not_passed(op):
-    with pytest.raises(AssertionError) as e:
-        Task('t', op, [])
-    assert str(e.value) == 'no parameters passed for function'
-
-
-def test_func_and_func_param_validation_raises_on_difference(op):
-    with pytest.raises(AssertionError) as e:
-        Task('t', op, [{'a': 1}, {'b': 1}])
-    assert str(e.value) == 'mismatched function arguments and passed parameters'
-
-
-def test_param_getter_returns_empty(no_op):
-    t = Task('t', no_op)
-    assert not t.get_parameters()
-
-
-def test_param_getter_parses_on_multi_params(op):
-    t = Task('t', op, [{'a': 1}, {'a': 2}, {'a': 3}])
-    params = t.get_parameters()
-    for p in params:
-        assert p.name == 'a'
-        assert p.value == '{{item.a}}'
-
-
-def test_param_getter_parses_single_param_val_on_json_payload(op):
-    t = Task('t', op, [{'a': 1}])
-    param = t.get_parameters()[0]
-    assert param.name == 'a'
-    assert param.value == '1'  # from json.dumps
-
-
-def test_param_getter_parses_single_param_val_on_base_model_payload(mock_model, op):
-    t = Task('t', op, [{'a': mock_model()}])
-    param = t.get_parameters()[0]
-    assert param.name == 'a'
-    assert param.value == '{"field1": 1, "field2": 2}'
-
-
-def test_param_script_portion_adds_formatted_json_calls(op):
-    t = Task('t', op, [{'a': 1}])
-    script = t.get_param_script_portion()
-    assert script == 'import json\n' 'a = json.loads(\'\'\'{{inputs.parameters.a}}\'\'\')\n'
-
-
-def test_script_getter_returns_expected_string(op, typed_op):
-    t = Task('t', op, [{'a': 1}])
-    script = t.get_script()
-    assert script == 'import json\n' 'a = json.loads(\'\'\'{{inputs.parameters.a}}\'\'\')\n\nprint(a)\n'
-
-    t = Task('t', typed_op, [{'a': 1}])
-    script = t.get_script()
-    assert (
-        script == 'import json\n'
-        'a = json.loads(\'\'\'{{inputs.parameters.a}}\'\'\')\n\nprint(a)\nreturn [{\'a\': (a, a)}]\n'
-    )
-
-=======
->>>>>>> 4efddc85
 
 from hera import (
     DAG,
@@ -277,601 +161,6 @@
 
 print(42)
 """
-<<<<<<< HEAD
-    script = t.get_script()
-    assert script == expected_script
-
-
-def test_resources_returned_with_appropriate_limits(op):
-    r = Resources()
-    t = Task('t', op, [{'a': 1}], resources=r)
-    resources = t.get_resources()
-
-    assert resources.limits['cpu'] == '1'
-    assert resources.limits['memory'] == '4Gi'
-
-
-def test_resources_returned_with_gpus(op):
-    r = Resources(gpus=2)
-    t = Task('t', op, [{'a': 1}], resources=r)
-    resources = t.get_resources()
-
-    assert resources.requests['nvidia.com/gpu'] == '2'
-    assert resources.limits['nvidia.com/gpu'] == '2'
-
-
-def test_parallel_items_assemble_base_models(multi_op, mock_model):
-    t = Task(
-        't',
-        multi_op,
-        [
-            {'a': 1, 'b': {'d': 2, 'e': 3}, 'c': mock_model()},
-            {'a': 1, 'b': {'d': 2, 'e': 3}, 'c': mock_model()},
-            {'a': 1, 'b': {'d': 2, 'e': 3}, 'c': mock_model()},
-        ],
-    )
-    items = t.get_parallel_items()
-    for item in items:
-        assert item.value['a'] == '1'
-        assert item.value['b'] == '{"d": 2, "e": 3}'
-        assert item.value['c'] == '{"field1": 1, "field2": 2}'
-
-
-def test_volume_mounts_returns_expected_volumes(no_op):
-    r = Resources(
-        volumes=[
-            Volume(name='v1', size='1Gi', mount_path='/v1'),
-            ExistingVolume(name='v2', mount_path='/v2'),
-            EmptyDirVolume(name='v3'),
-            ConfigMapVolume(config_map_name="cfm", mount_path="/v3"),
-        ],
-    )
-    t = Task('t', no_op, resources=r)
-    vs = t.get_volume_mounts()
-    assert vs[0].name == 'v1'
-    assert vs[0].mount_path == '/v1'
-    assert vs[1].name == 'v2'
-    assert vs[1].mount_path == '/v2'
-    assert vs[2].name == 'v3'
-    assert vs[2].mount_path == '/dev/shm'
-    assert vs[3].name
-    assert vs[3].mount_path == "/v3"
-
-
-def test_gpu_toleration_returns_expected_toleration():
-    tn = GPUToleration
-    assert tn.key == 'nvidia.com/gpu'
-    assert tn.effect == 'NoSchedule'
-    assert tn.operator == 'Equal'
-    assert tn.value == 'present'
-
-
-def test_task_with_default_value_in_toleration(no_op):
-    toleration = Toleration(key="nvidia.com/gpu", effect="NoSchedule", operator="Equal")
-    t = Task('t', no_op, tolerations=[toleration])
-
-    assert t.tolerations[0].value == ""
-    assert t.tolerations[0].key == 'nvidia.com/gpu'
-    assert t.tolerations[0].effect == 'NoSchedule'
-    assert t.tolerations[0].operator == 'Equal'
-
-
-def test_task_command_parses(mock_model, op):
-    t = Task('t', op, func_params=[{'a': mock_model()}])
-    assert t.get_command() == ['python']
-
-
-def test_task_spec_returns_with_parallel_items(op):
-    t = Task('t', op, [{'a': 1}, {'a': 1}, {'a': 1}])
-    s = t.get_task_spec()
-    items = [{'a': '1'}, {'a': '1'}, {'a': '1'}]
-
-    assert s.name == 't'
-    assert s.template == 't'
-    assert len(s.arguments.parameters) == 1
-    assert len(s.with_items) == 3
-    assert [i.value for i in s.with_items] == items
-
-
-def test_task_spec_returns_with_single_values(op):
-    t = Task('t', op, [{'a': 1}])
-    s = t.get_task_spec()
-
-    assert s.name == 't'
-    assert s.template == 't'
-    assert len(s.arguments.parameters) == 1
-    assert s.arguments.parameters[0].name == 'a'
-    assert s.arguments.parameters[0].value == '1'
-
-
-def test_task_template_does_not_contain_gpu_references(op):
-    t = Task('t', op, [{'a': 1}], resources=Resources())
-    tt = t.get_task_template()
-
-    assert tt.tolerations == []
-    assert not hasattr(tt, 'retry_strategy')
-    assert isinstance(tt.name, str)
-    assert isinstance(tt.script.source, str)
-    assert isinstance(tt.inputs, IoArgoprojWorkflowV1alpha1Inputs)
-    assert not hasattr(tt, 'node_selector')
-
-
-def test_task_template_contains_expected_field_values_and_types(op):
-    t = Task(
-        't',
-        op,
-        [{'a': 1}],
-        resources=Resources(gpus=1),
-        tolerations=[GPUToleration],
-        node_selectors={'abc': '123-gpu'},
-        retry=Retry(duration=1, max_duration=2),
-        daemon=True,
-    )
-    tt = t.get_task_template()
-
-    assert isinstance(tt.name, str)
-    assert isinstance(tt.script.source, str)
-    assert isinstance(tt.inputs, IoArgoprojWorkflowV1alpha1Inputs)
-    assert not hasattr(tt, 'node_selectors')
-    assert isinstance(tt.tolerations, list)
-    assert isinstance(tt.daemon, bool)
-    assert all([isinstance(x, _ArgoToleration) for x in tt.tolerations])
-    assert tt.name == 't'
-    assert tt.script.source == 'import json\n' 'a = json.loads(\'\'\'{{inputs.parameters.a}}\'\'\')\n\nprint(a)\n'
-    assert tt.inputs.parameters[0].name == 'a'
-    assert len(tt.tolerations) == 1
-    assert tt.tolerations[0].key == 'nvidia.com/gpu'
-    assert tt.tolerations[0].effect == 'NoSchedule'
-    assert tt.tolerations[0].operator == 'Equal'
-    assert tt.tolerations[0].value == 'present'
-    assert tt.retry_strategy is not None
-    assert tt.retry_strategy.backoff.duration == '1'
-    assert tt.retry_strategy.backoff.max_duration == '2'
-    assert tt.daemon
-    assert hasattr(tt, 'node_selector')
-    assert not hasattr(tt, 'container')
-
-
-def test_task_template_contains_expected_retry_strategy(no_op):
-    r = Retry(duration=3, max_duration=9)
-    t = Task('t', no_op, retry=r)
-    assert t.retry.duration == 3
-    assert t.retry.max_duration == 9
-
-    tt = t.get_task_template()
-    tr = t.get_retry_strategy()
-
-    template_backoff = tt.retry_strategy.backoff
-    retry_backoff = tr.backoff
-
-    assert int(template_backoff.duration) == int(retry_backoff.duration)
-    assert int(template_backoff.max_duration) == int(retry_backoff.max_duration)
-
-
-def test_task_get_retry_returns_expected_none(no_op):
-    t = Task('t', no_op)
-
-    tr = t.get_retry_strategy()
-    assert tr is None
-
-
-def test_task_sets_user_kwarg_override(kwarg_op):
-    t = Task('t', kwarg_op, [{'a': 43}])
-    assert t.parameters[0].name == 'a'
-    assert t.parameters[0].value == '43'
-
-
-def test_task_sets_kwarg(kwarg_op, kwarg_multi_op):
-    t = Task('t', kwarg_op)
-    assert t.parameters[0].name == 'a'
-    assert t.parameters[0].value == '42'
-
-    t = Task('t', kwarg_multi_op, [{'a': 50}])
-    assert t.parameters[0].name == 'a'
-    assert t.parameters[0].value == '50'
-    assert t.parameters[1].name == 'b'
-    assert t.parameters[1].value == '43'
-
-
-def test_task_fails_artifact_validation(no_op, in_artifact):
-    with pytest.raises(AssertionError) as e:
-        Task('t', no_op, input_artifacts=[in_artifact, in_artifact])
-    assert str(e.value) == 'input artifact names must be unique'
-
-
-def test_task_validation_fails_on_input_from_plus_input_artifact(op, in_artifact):
-    with pytest.raises(AssertionError) as e:
-        Task('t', op, input_from=InputFrom(name='test', parameters=['a']), input_artifacts=[in_artifact])
-    assert str(e.value) == 'cannot supply both InputFrom and Artifacts'
-
-
-def test_task_adds_expanded_json_deserialization_call_with_input_from(op):
-    t = Task('t', op, input_from=InputFrom(name='some-other-task', parameters=['a']))
-    script = t.get_param_script_portion()
-    assert (
-        script == 'import json\n'
-        'try: a = json.loads(\'\'\'{{inputs.parameters.a}}\'\'\')\n'
-        'except: a = \'\'\'{{inputs.parameters.a}}\'\'\'\n'
-    )
-
-
-def test_task_adds_input_from_without_func():
-    t = Task('t', input_from=InputFrom(name='test', parameters=['a']))
-    parameters = t.get_parameters()
-    assert len(parameters) == 1
-    assert parameters[0].name == 'a'
-    assert parameters[0].value == '{{item.a}}'
-
-
-def test_task_input_artifact_returns_expected_list(no_op, in_artifact):
-    t = Task('t', no_op, input_artifacts=[in_artifact])
-
-    artifact = t.inputs.artifacts[0]
-    assert artifact.name == in_artifact.name
-    assert artifact.path == in_artifact.path
-
-
-def test_task_adds_s3_input_artifact():
-    t = Task('t', input_artifacts=[S3Artifact(name="n", path="/p", key="key")])
-
-    artifact = t.inputs.artifacts[0]
-    assert artifact.name == "n"
-    assert artifact.s3.key == "key"
-
-
-def test_task_adds_gcs_input_artifact():
-    t = Task('t', input_artifacts=[GCSArtifact(name="n", path="/p", key="key")])
-
-    artifact = t.inputs.artifacts[0]
-    assert artifact.name == "n"
-    assert artifact.gcs.key == "key"
-
-
-def test_task_output_artifact_returns_expected_list(no_op, out_artifact):
-    t = Task('t', no_op, output_artifacts=[out_artifact])
-
-    artifact = t.outputs.artifacts[0]
-    assert artifact.name == out_artifact.name
-    assert artifact.path == out_artifact.path
-
-
-@pytest.fixture
-def task_security_context_kwargs():
-    sc_kwargs = {
-        "run_as_user": 1000,
-        "run_as_group": 1001,
-        "run_as_non_root": False,
-        "additional_capabilities": ["SYS_RAWIO"],
-    }
-    return sc_kwargs
-
-
-def test_task_contains_specified_security_context(no_op, task_security_context_kwargs):
-    tsc = TaskSecurityContext(**task_security_context_kwargs)
-    t = Task('t', no_op, security_context=tsc)
-    additional_capabilities = task_security_context_kwargs["additional_capabilities"]
-    expected_capabilities = Capabilities(add=additional_capabilities)
-    task_security_context_kwargs.pop("additional_capabilities")
-    expected_security_context = SecurityContext(
-        **task_security_context_kwargs,
-        capabilities=expected_capabilities,
-    )
-    assert t.argo_template.script.security_context == expected_security_context
-
-
-@pytest.mark.parametrize("set_only", ["run_as_user", "run_as_group", "run_as_non_root", "additional_capabilities"])
-def test_task_specified_partial_security_context(no_op, set_only, task_security_context_kwargs):
-    one_param_kwargs = {set_only: task_security_context_kwargs[set_only]}
-    tsc = TaskSecurityContext(**one_param_kwargs)
-    t = Task('t', no_op, security_context=tsc)
-    if set_only == "additional_capabilities":
-        expected_security_context = SecurityContext()
-        additional_capabilities = task_security_context_kwargs["additional_capabilities"]
-        expected_capabilities = Capabilities(add=additional_capabilities)
-        setattr(expected_security_context, "capabilities", expected_capabilities)
-    else:
-        expected_security_context = SecurityContext(**one_param_kwargs)
-    assert t.argo_template.script.security_context == expected_security_context
-
-
-def test_task_does_not_contain_specified_security_context(no_op):
-    t = Task('t', no_op)
-
-    assert "security_context" not in t.argo_template.script
-
-
-def test_task_template_has_correct_labels(op):
-    t = Task('t', op, [{'a': 1}], resources=Resources(), labels={'foo': 'bar'})
-    tt = t.get_task_template()
-    expected_labels = {'foo': 'bar'}
-    assert tt.metadata.labels == expected_labels
-
-
-def test_task_template_has_correct_annotations(op):
-    t = Task('t', op, [{'a': 1}], resources=Resources(), annotations={'foo': 'bar'})
-    tt = t.get_task_template()
-    expected_annotations = {'foo': 'bar'}
-    assert tt.metadata.annotations == expected_annotations
-
-
-def test_task_with_config_map_env_variable(no_op):
-    t = Task('t', no_op, env_specs=[ConfigMapEnvSpec(name="n", config_map_name="cn", config_map_key="k")])
-    tt = t.get_task_template()
-    assert tt.script.env[0].value_from.config_map_key_ref.name == "cn"
-    assert tt.script.env[0].value_from.config_map_key_ref.key == "k"
-
-
-def test_task_with_config_map_env_from(no_op):
-    t = Task('t', no_op, env_from_specs=[ConfigMapEnvFromSpec(prefix='p', config_map_name='cn')])
-    tt = t.get_task_template()
-    assert tt.script.env_from[0].prefix == 'p'
-    assert tt.script.env_from[0].config_map_ref.name == 'cn'
-
-
-def test_task_should_create_task_with_container_template():
-    t = Task('t', command=["cowsay"])
-    tt = t.get_task_template()
-
-    assert tt.container.image == "python:3.7"
-    assert tt.container.command[0] == "cowsay"
-    assert tt.container.resources.requests["memory"] == '4Gi'
-
-
-def test_task_allow_subclassing_when_assigned_next(no_op):
-    class SubclassTask(Task):
-        pass
-
-    t = SubclassTask('t', no_op)
-    t2 = Task('t2', no_op)
-    t.next(t2)
-    assert t2.argo_task.dependencies[0] == 't'
-
-
-def test_supply_args():
-    t = Task('t', args=["arg"])
-    assert t.argo_template.container.args == ["arg"]
-    assert 'command' not in t.argo_template.container
-
-
-def test_task_script_def_volume_template(no_op):
-    t = Task('t', no_op, resources=Resources(volumes=[Volume(size="1Gi", mount_path="/tmp")]))
-
-    template = t.get_script_def()
-    assert len(template.volume_mounts) == 1
-    assert template.volume_mounts[0].mount_path == "/tmp"
-
-
-def test_task_adds_custom_resources(no_op):
-    t = Task(
-        't',
-        no_op,
-        resources=Resources(
-            min_custom_resources={
-                'custom-1': '1',
-                'custom-2': '42Gi',
-            }
-        ),
-    )
-    r = t.get_resources()
-
-    assert r.requests['cpu'] == '1'
-    assert r.requests['memory'] == '4Gi'
-    assert r.requests['custom-1'] == '1'
-    assert r.requests['custom-2'] == '42Gi'
-
-    assert r.limits['cpu'] == '1'
-    assert r.limits['memory'] == '4Gi'
-    assert r.limits['custom-1'] == '1'
-    assert r.limits['custom-2'] == '42Gi'
-
-
-def test_task_adds_variable_as_env_var():
-    t = Task('t')
-    t1 = Task('t1', variables=[VariableAsEnv(name="IP", value=t.ip)])
-
-    assert t1.env[0].name == "IP"
-    assert t1.env[0].value == "{{inputs.parameters.IP}}"
-
-    assert t1.arguments.parameters[0].name == "IP"
-    assert t1.arguments.parameters[0].value == "\"{{tasks.t.ip}}\""
-
-
-def test_task_adds_other_task_on_success():
-    t = Task('t')
-    o = Task('o')
-
-    t.on_success(o)
-    assert o.argo_task.when == '{{tasks.t.status}} == Succeeded'
-
-
-def test_task_adds_other_task_on_failure():
-    t = Task('t')
-    o = Task('o')
-
-    t.on_failure(o)
-    assert o.argo_task.when == '{{tasks.t.status}} == Failed'
-    assert t.argo_task.continue_on.failed
-
-    # this sets the `continue_on` field, which forces the fail after set via `on_failure`
-    t = Task('t', continue_on_error=True)
-    o = Task('o')
-
-    t.on_failure(o)
-    assert o.argo_task.when == '{{tasks.t.status}} == Failed'
-    assert t.argo_task.continue_on.failed
-    assert t.argo_task.continue_on.error
-
-
-def test_task_adds_other_task_on_error():
-    t = Task('t')
-    o = Task('o')
-
-    t.on_error(o)
-    assert o.argo_task.when == '{{tasks.t.status}} == Error'
-    assert t.argo_task.continue_on.error
-
-    # this sets the `continue_on` field, which forces the fail after set via `on_failure`
-    t = Task('t', continue_on_error=True)
-    o = Task('o')
-
-    t.on_error(o)
-    assert o.argo_task.when == '{{tasks.t.status}} == Error'
-    assert t.argo_task.continue_on.error
-
-
-def test_task_sets_continue_behavior():
-    t = Task('t', continue_on_fail=True, continue_on_error=True)
-    assert t.argo_task.continue_on.error
-    assert t.argo_task.continue_on.failed
-
-    cont = t.get_continue_on()
-    assert cont.error
-    assert cont.failed
-
-    t = Task('t')
-    cont = t.get_continue_on()
-    assert not cont
-
-
-def test_task_has_expected_retry_limit():
-    t = Task('t', retry=Retry(limit=5))
-    tt = t.get_task_template()
-    assert tt.retry_strategy.limit == '5'
-
-
-def test_task_has_expected_retry_policy():
-    t = Task('t', retry=Retry(retry_policy=RetryPolicy.Always))
-    tt = t.get_task_template()
-    assert tt.retry_strategy.retry_policy == 'Always'
-
-
-def test_task_uses_expected_template_ref():
-    t = Task('t', template_ref=TemplateRef(name='workflow-template', template='template')).argo_task
-    assert hasattr(t, 'template_ref')
-    assert t.template_ref.name == 'workflow-template'
-    assert t.template_ref.template == 'template'
-
-
-def test_task_does_not_include_imports_when_no_params_are_specifies(no_op):
-    t = Task('t', no_op)
-    t_script = t.get_script()
-    assert 'import' not in t_script
-    assert 'pass\n' == t_script
-
-
-def test_task_adds_exit_condition(no_op):
-    t = Task('t', no_op)
-    t.on_workflow_status(Operator.equals, WorkflowStatus.Succeeded)
-    assert t.argo_task.when == '{{workflow.status}} == Succeeded'
-
-
-def test_all_failed_adds_dependency(no_op, multi_op, mock_model):
-    t1 = Task(
-        't1',
-        multi_op,
-        func_params=[
-            {'a': 1, 'b': {'d': 2, 'e': 3}, 'c': mock_model()},
-            {'a': 1, 'b': {'d': 2, 'e': 3}, 'c': mock_model()},
-            {'a': 1, 'b': {'d': 2, 'e': 3}, 'c': mock_model()},
-        ],
-    )
-    t2 = Task('t2', no_op)
-    t1.when_all_failed(t2)
-    assert t2.argo_task.depends == 't1.AllFailed'
-
-    t1 = Task(
-        't1',
-        multi_op,
-        func_params=[
-            {'a': 1, 'b': {'d': 2, 'e': 3}, 'c': mock_model()},
-            {'a': 1, 'b': {'d': 2, 'e': 3}, 'c': mock_model()},
-            {'a': 1, 'b': {'d': 2, 'e': 3}, 'c': mock_model()},
-        ],
-    )
-    t2 = Task('t2', no_op)
-    t3 = Task('t3', no_op)
-    t2 >> t3
-    t1.when_all_failed(t3)
-    assert t3.argo_task.depends == 't2 && t1.AllFailed'
-    # calling again hits the block that checks it's already added
-    t2 >> t3
-    t1.when_all_failed(t3)
-    assert t3.argo_task.depends == 't2 && t1.AllFailed'
-
-    # now set a new dependency to ensure that the `depends` field is used
-    t4 = Task('t4', no_op)
-    t4 >> t3
-    assert t3.argo_task.depends == 't2 && t1.AllFailed && t4'
-
-
-def test_any_succeeded_adds_dependency(no_op, multi_op, mock_model):
-    t1 = Task(
-        't1',
-        multi_op,
-        func_params=[
-            {'a': 1, 'b': {'d': 2, 'e': 3}, 'c': mock_model()},
-            {'a': 1, 'b': {'d': 2, 'e': 3}, 'c': mock_model()},
-            {'a': 1, 'b': {'d': 2, 'e': 3}, 'c': mock_model()},
-        ],
-    )
-    t2 = Task('t2', no_op)
-    t1.when_any_succeeded(t2)
-    assert t2.argo_task.depends == 't1.AnySucceeded'
-
-    t1 = Task(
-        't1',
-        multi_op,
-        func_params=[
-            {'a': 1, 'b': {'d': 2, 'e': 3}, 'c': mock_model()},
-            {'a': 1, 'b': {'d': 2, 'e': 3}, 'c': mock_model()},
-            {'a': 1, 'b': {'d': 2, 'e': 3}, 'c': mock_model()},
-        ],
-    )
-    t2 = Task('t2', no_op)
-    t3 = Task('t3', no_op)
-    t2 >> t3
-    t1.when_any_succeeded(t3)
-    assert t3.argo_task.depends == 't2 && t1.AnySucceeded'
-    # calling again hits the block that checks it's already added
-    t2 >> t3
-    t1.when_any_succeeded(t3)
-    assert t3.argo_task.depends == 't2 && t1.AnySucceeded'
-
-    # now set a new dependency to ensure that the `depends` field is used
-    t4 = Task('t4', no_op)
-    t4 >> t3
-    assert t3.argo_task.depends == 't2 && t1.AnySucceeded && t4'
-
-
-def test_all_failed_raises_assertions(no_op, multi_op, mock_model):
-    t1 = Task('t1', no_op)
-    t2 = Task('t2', no_op)
-
-    with pytest.raises(AssertionError) as e:
-        t1.when_all_failed(t2)
-    assert (
-        str(e.value) == 'Can only use `when_all_failed` for tasks with more than 1 item, which happens '
-        'with multiple `func_params or setting `input_from`'
-    )
-    with pytest.raises(AssertionError) as e:
-        t1.when_any_succeeded(t2)
-    assert (
-        str(e.value) == 'Can only use `when_any_succeeded` for tasks with more than 1 item, which happens '
-        'with multiple `func_params or setting `input_from`'
-    )
-
-    t1 = Task(
-        't1',
-        multi_op,
-        func_params=[
-            {'a': 1, 'b': {'d': 2, 'e': 3}, 'c': mock_model()},
-            {'a': 1, 'b': {'d': 2, 'e': 3}, 'c': mock_model()},
-            {'a': 1, 'b': {'d': 2, 'e': 3}, 'c': mock_model()},
-        ],
-    )
-    t2 = Task('t2', no_op, continue_on_error=True)
-    with pytest.raises(AssertionError) as e:
-=======
         assert t._get_script() == expected_script
 
     def test_resources_returned_with_appropriate_limits(self, op):
@@ -1324,7 +613,6 @@
             ],
         )
         t2 = Task("t2", no_op)
->>>>>>> 4efddc85
         t1.when_all_failed(t2)
         assert t2.depends == "t1.AllFailed"
 
