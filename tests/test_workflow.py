from unittest.mock import Mock

import pytest
from argo_workflows.model.pod_security_context import PodSecurityContext
from argo_workflows.models import HostAlias as ArgoHostAlias

from hera.host_alias import HostAlias
from hera.resources import Resources
from hera.security_context import WorkflowSecurityContext
from hera.task import Task
from hera.template_ref import TemplateRef
from hera.ttl_strategy import TTLStrategy
from hera.volume_claim_gc import VolumeClaimGCStrategy
from hera.volumes import (
    ConfigMapVolume,
    EmptyDirVolume,
    ExistingVolume,
    SecretVolume,
    Volume,
)
from hera.workflow import Workflow


def test_wf_contains_specified_service_account(ws):
    w = Workflow('w', service=ws, service_account_name='w-sa')

    expected_sa = 'w-sa'
    assert w.spec.service_account_name == expected_sa
    assert w.spec.templates[0].service_account_name == expected_sa


def test_wf_does_not_contain_sa_if_one_is_not_specified(ws):
    w = Workflow('w', service=ws)

    assert not hasattr(w.spec, 'service_account_name')


@pytest.fixture
def workflow_security_context_kwargs():
    sc_kwargs = {
        "run_as_user": 1000,
        "run_as_group": 1001,
        "fs_group": 1002,
        "run_as_non_root": False,
    }
    return sc_kwargs


def test_wf_contains_specified_security_context(ws, workflow_security_context_kwargs):
    wsc = WorkflowSecurityContext(**workflow_security_context_kwargs)
    w = Workflow('w', service=ws, security_context=wsc)

    expected_security_context = PodSecurityContext(**workflow_security_context_kwargs)
    assert w.spec.security_context == expected_security_context


@pytest.mark.parametrize("set_only", ["run_as_user", "run_as_group", "fs_group", "run_as_non_root"])
def test_wf_specified_partial_security_context(ws, set_only, workflow_security_context_kwargs):
    one_param_kwargs = {set_only: workflow_security_context_kwargs[set_only]}
    wsc = WorkflowSecurityContext(**one_param_kwargs)
    w = Workflow('w', service=ws, security_context=wsc)
    expected_security_context = PodSecurityContext(**one_param_kwargs)
    assert w.spec.security_context == expected_security_context


def test_wf_does_not_contain_specified_security_context(ws):
    w = Workflow('w', service=ws)

    assert "security_context" not in w.spec


def test_wf_does_not_add_empty_task(w):
    t = None
    w.add_task(t)

    assert not w.dag_template.tasks


def test_wf_adds_specified_tasks(w, no_op):
    n = 3
    ts = [Task(f't{i}', no_op) for i in range(n)]
    w.add_tasks(*ts)

    assert len(w.dag_template.tasks) == n
    for i, t in enumerate(w.dag_template.tasks):
        assert ts[i].name == t.name


def test_wf_adds_task_volume(w, no_op):
    t = Task(
        't',
        no_op,
        resources=Resources(volumes=[Volume(name='v', size='1Gi', mount_path='/', storage_class_name='custom')]),
    )
    w.add_task(t)

    claim = w.spec.volume_claim_templates[0]
    assert claim.spec.access_modes == ['ReadWriteOnce']
    assert claim.spec.resources.requests['storage'] == '1Gi'
    assert claim.spec.storage_class_name == 'custom'
    assert claim.metadata.name == 'v'


def test_wf_adds_task_secret_volume(w, no_op):
    t = Task('t', no_op, resources=Resources(volumes=[SecretVolume(name='s', secret_name='sn', mount_path='/')]))
    w.add_task(t)

    vol = w.spec.volumes[0]
    assert vol.name == 's'
    assert vol.secret.secret_name == 'sn'


def test_wf_adds_task_config_map_volume(w):
    t = Task('t', resources=Resources(volumes=[ConfigMapVolume(config_map_name='cmn', mount_path='/')]))
    w.add_task(t)

    assert w.spec.volumes[0].name
    assert w.spec.volumes[0].config_map.name == "cmn"


def test_wf_adds_task_existing_checkpoints_staging_volume(w, no_op):
    t = Task('t', no_op, resources=Resources(volumes=[ExistingVolume(name='v', mount_path='/')]))
    w.add_task(t)

    vol = w.spec.volumes[0]
    assert vol.name == 'v'
    assert vol.persistent_volume_claim.claim_name == 'v'


def test_wf_adds_task_existing_checkpoints_prod_volume(w, no_op):
    t = Task(
        't',
        no_op,
        resources=Resources(volumes=[ExistingVolume(name='vol', mount_path='/')]),
    )
    w.add_task(t)

    vol = w.spec.volumes[0]
    assert vol.name == 'vol'
    assert vol.persistent_volume_claim.claim_name == 'vol'


def test_wf_adds_task_empty_dir_volume(w, no_op):
    t = Task('t', no_op, resources=Resources(volumes=[EmptyDirVolume(name='v')]))
    w.add_task(t)

    vol = w.spec.volumes[0]
    assert vol.name == 'v'
    assert not vol.empty_dir.size_limit
    assert vol.empty_dir.medium == 'Memory'


def test_wf_adds_head(w, no_op):
    t1 = Task('t1', no_op)
    t2 = Task('t2', no_op)
    t1 >> t2
    w.add_tasks(t1, t2)

    h = Task('head', no_op)
    w.add_head(h)

    assert t1.argo_task.dependencies == ['head']
    assert t2.argo_task.dependencies == ['t1', 'head']


def test_wf_adds_tail(w, no_op):
    t1 = Task('t1', no_op)
    t2 = Task('t2', no_op)
    t1 >> t2
    w.add_tasks(t1, t2)

    t = Task('tail', no_op)
    w.add_tail(t)

    assert not hasattr(t1.argo_task, 'dependencies')
    assert t2.argo_task.dependencies == ['t1']
    assert t.argo_task.dependencies == ['t2']


def test_wf_overwrites_head_and_tail(w, no_op):
    t1 = Task('t1', no_op)
    t2 = Task('t2', no_op)
    t1 >> t2
    w.add_tasks(t1, t2)

    h2 = Task('head2', no_op)
    w.add_head(h2)

    assert t1.argo_task.dependencies == ['head2']
    assert t2.argo_task.dependencies == ['t1', 'head2']

    h1 = Task('head1', no_op)
    w.add_head(h1)

    assert h2.argo_task.dependencies == ['head1']
    assert t1.argo_task.dependencies == ['head2', 'head1']
    assert t2.argo_task.dependencies == ['t1', 'head2', 'head1']


def test_wf_contains_specified_labels(ws):
    w = Workflow('w', service=ws, labels={'foo': 'bar'})

    expected_labels = {'foo': 'bar'}
    assert w.metadata.labels == expected_labels


def test_wf_contains_specified_annotations(ws):
    w = Workflow('w', service=ws, annotations={'foo': 'bar'})

    expected_annotations = {'foo': 'bar'}
    assert w.metadata.annotations == expected_annotations


def test_wf_submit_with_default(ws):
    w = Workflow('w', service=ws, labels={'foo': 'bar'}, namespace="test")
    w.service = Mock()
    w.create()
    w.service.create.assert_called_with(w.workflow, w.namespace)


def test_wf_adds_image_pull_secrets(ws):
    w = Workflow('w', service=ws, image_pull_secrets=['secret0', 'secret1'])
    secrets = [{'name': secret.name} for secret in w.spec.get('image_pull_secrets')]
    assert secrets[0] == {'name': 'secret0'}
    assert secrets[1] == {'name': 'secret1'}


def test_wf_adds_ttl_strategy(ws):
    w = Workflow(
        'w',
        service=ws,
        ttl_strategy=TTLStrategy(seconds_after_completion=5, seconds_after_failure=10, seconds_after_success=15),
    )

    expected_ttl_strategy = {
        'seconds_after_completion': 5,
        'seconds_after_failure': 10,
        'seconds_after_success': 15,
    }

    assert w.spec.ttl_strategy._data_store == expected_ttl_strategy


<<<<<<< HEAD
def test_workflow_visualize_generated_graph_structure(w, no_op):
    t1 = Task('t1', no_op)
    t2 = Task('t2', no_op)
    t1 >> t2
    w.add_tasks(t1, t2)

    h2 = Task('head2', no_op)
    w.add_head(h2)

    # call visualize()
    graph_obj = w.visualize(is_test=True)
    assert graph_obj.comment == 'w'

    # generate list of numbers with len of dot body elements
    # len(2) is a node (Task) and len(4) is an edge (dependency)
    element_len_list = [len(item.split(' ')) for item in graph_obj.body]
    # check number of nodes (Tasks)
    assert 3 == element_len_list.count(2)
    # check number of edge (dependency)
    assert 3 == element_len_list.count(4)

    h1 = Task('head1', no_op)
    w.add_head(h1)

    # call visualize again after new node (Task)
    # that is also a new head (new dependency)
    updated_graph_obj = w.visualize(is_test=True)
    element_len_list_new = [len(item.split(' ')) for item in updated_graph_obj.body]

    # check number of nodes (Tasks)
    assert 4 == element_len_list_new.count(2)
    # check number of edge (dependency)
    assert 6 == element_len_list_new.count(4)
=======
def test_wf_adds_volume_claim_gc_strategy_on_workflow_completion(ws):
    w = Workflow('w', service=ws, volume_claim_gc_strategy=VolumeClaimGCStrategy.OnWorkflowCompletion)

    expected_volume_claim_gc = {"strategy": "OnWorkflowCompletion"}

    assert w.spec.volume_claim_gc._data_store == expected_volume_claim_gc


def test_wf_adds_volume_claim_gc_strategy_on_workflow_success(ws):
    w = Workflow('w', service=ws, volume_claim_gc_strategy=VolumeClaimGCStrategy.OnWorkflowSuccess)

    expected_volume_claim_gc = {"strategy": "OnWorkflowSuccess"}

    assert w.spec.volume_claim_gc._data_store == expected_volume_claim_gc


def test_wf_adds_host_aliases(ws):
    w = Workflow(
        'w',
        service=ws,
        host_aliases=[
            HostAlias(hostnames=["host1", "host2"], ip="0.0.0.0"),
            HostAlias(hostnames=["host3"], ip="1.1.1.1"),
        ],
    )

    assert w.spec.host_aliases[0] == ArgoHostAlias(hostnames=["host1", "host2"], ip="0.0.0.0")
    assert w.spec.host_aliases[1] == ArgoHostAlias(hostnames=["host3"], ip="1.1.1.1")


def test_wf_add_task_with_template_ref(w):
    t = Task("t", template_ref=TemplateRef(name="name", template="template"))
    w.add_task(t)

    assert w.dag_template.tasks[0] == t.argo_task

    # Not add a Task with TemplateRef to w.spec.templates
    # Note: w.spec.templates[0] is a template of dag
    assert len(w.spec.templates) == 1
>>>>>>> a0278720
<|MERGE_RESOLUTION|>--- conflicted
+++ resolved
@@ -241,41 +241,6 @@
     assert w.spec.ttl_strategy._data_store == expected_ttl_strategy
 
 
-<<<<<<< HEAD
-def test_workflow_visualize_generated_graph_structure(w, no_op):
-    t1 = Task('t1', no_op)
-    t2 = Task('t2', no_op)
-    t1 >> t2
-    w.add_tasks(t1, t2)
-
-    h2 = Task('head2', no_op)
-    w.add_head(h2)
-
-    # call visualize()
-    graph_obj = w.visualize(is_test=True)
-    assert graph_obj.comment == 'w'
-
-    # generate list of numbers with len of dot body elements
-    # len(2) is a node (Task) and len(4) is an edge (dependency)
-    element_len_list = [len(item.split(' ')) for item in graph_obj.body]
-    # check number of nodes (Tasks)
-    assert 3 == element_len_list.count(2)
-    # check number of edge (dependency)
-    assert 3 == element_len_list.count(4)
-
-    h1 = Task('head1', no_op)
-    w.add_head(h1)
-
-    # call visualize again after new node (Task)
-    # that is also a new head (new dependency)
-    updated_graph_obj = w.visualize(is_test=True)
-    element_len_list_new = [len(item.split(' ')) for item in updated_graph_obj.body]
-
-    # check number of nodes (Tasks)
-    assert 4 == element_len_list_new.count(2)
-    # check number of edge (dependency)
-    assert 6 == element_len_list_new.count(4)
-=======
 def test_wf_adds_volume_claim_gc_strategy_on_workflow_completion(ws):
     w = Workflow('w', service=ws, volume_claim_gc_strategy=VolumeClaimGCStrategy.OnWorkflowCompletion)
 
@@ -315,4 +280,38 @@
     # Not add a Task with TemplateRef to w.spec.templates
     # Note: w.spec.templates[0] is a template of dag
     assert len(w.spec.templates) == 1
->>>>>>> a0278720
+
+
+def test_workflow_visualize_generated_graph_structure(w, no_op):
+    t1 = Task('t1', no_op)
+    t2 = Task('t2', no_op)
+    t1 >> t2
+    w.add_tasks(t1, t2)
+
+    h2 = Task('head2', no_op)
+    w.add_head(h2)
+
+    # call visualize()
+    graph_obj = w.visualize(is_test=True)
+    assert graph_obj.comment == 'w'
+
+    # generate list of numbers with len of dot body elements
+    # len(2) is a node (Task) and len(4) is an edge (dependency)
+    element_len_list = [len(item.split(' ')) for item in graph_obj.body]
+    # check number of nodes (Tasks)
+    assert 3 == element_len_list.count(2)
+    # check number of edge (dependency)
+    assert 3 == element_len_list.count(4)
+
+    h1 = Task('head1', no_op)
+    w.add_head(h1)
+
+    # call visualize again after new node (Task)
+    # that is also a new head (new dependency)
+    updated_graph_obj = w.visualize(is_test=True)
+    element_len_list_new = [len(item.split(' ')) for item in updated_graph_obj.body]
+
+    # check number of nodes (Tasks)
+    assert 4 == element_len_list_new.count(2)
+    # check number of edge (dependency)
+    assert 6 == element_len_list_new.count(4)