--- conflicted
+++ resolved
@@ -1,9 +1,5 @@
-<<<<<<< HEAD
-from unittest.mock import MagicMock, Mock, patch
-=======
 from unittest import mock
-from unittest.mock import Mock
->>>>>>> 4efddc85
+from unittest.mock import Mock, patch
 
 import pytest
 from argo_workflows.models import HostAlias as ArgoHostAlias
@@ -30,7 +26,7 @@
     SecretVolume,
     Volume,
 )
-from hera.workflow import Workflow, WorkflowSecurityContext
+from hera.workflow import Task, Workflow, WorkflowSecurityContext
 
 
 @pytest.fixture
@@ -43,95 +39,6 @@
     }
 
 
-<<<<<<< HEAD
-def test_wf_contains_expected_default_exit_template(w):
-    assert w.exit_template
-    assert w.exit_template.name == 'exit-template'
-    assert w.exit_template.dag.tasks == []
-
-
-def test_workflow_visualize_generated_graph_structure(w, no_op):
-    t1 = Task('t1', no_op)
-    t2 = Task('t2', no_op)
-    t1 >> t2
-    w.add_tasks(t1, t2)
-
-    h2 = Task('head2', no_op)
-    w.add_head(h2)
-
-    # call visualize()
-    graph_obj = w.visualize(is_test=True)
-    assert graph_obj.comment == 'w'
-
-    # generate list of numbers with len of dot body elements
-    # len(2) is a node (Task) and len(4) is an edge (dependency)
-    element_len_list = [len(item.split(' ')) for item in graph_obj.body]
-    # check number of nodes (Tasks)
-    assert 3 == element_len_list.count(2)
-    # check number of edge (dependency)
-    assert 3 == element_len_list.count(4)
-
-    h1 = Task('head1', no_op)
-    w.add_head(h1)
-
-    # call visualize again after new node (Task)
-    # that is also a new head (new dependency)
-    updated_graph_obj = w.visualize(is_test=True)
-    element_len_list_new = [len(item.split(' ')) for item in updated_graph_obj.body]
-
-    # check number of nodes (Tasks)
-    assert 4 == element_len_list_new.count(2)
-    # check number of edge (dependency)
-    assert 6 == element_len_list_new.count(4)
-
-
-def test_wf_visualize_connection_style(w, no_op):
-    """
-    Test for checking if the style (filled, dotted...)
-    applied according to dependency.
-    """
-    r = Task('Random', no_op)
-    s = Task('Success', no_op)
-    f = Task('Failure', no_op)
-
-    # define dependency
-    r.on_success(s)
-    r.on_failure(f)
-
-    # add tasks
-    w.add_tasks(r, s, f)
-
-    # call visualize()
-    graph_obj = w.visualize(is_test=True)
-    element_len_list = [item.split(' ') for item in graph_obj.body]
-
-    # check the style for dependency
-    assert element_len_list[-2][-1][7:13] == "dotted"
-    assert element_len_list[-1][-1][7:13] == "dotted"
-
-
-def test_wf_viz_not_in_test_mode(w, no_op):
-    r = Task('Random', no_op)
-    s = Task('Success', no_op)
-    f = Task('Failure', no_op)
-
-    # define dependency
-    r.on_success(s)
-    r.on_failure(f)
-
-    # add tasks
-    w.add_tasks(r, s, f)
-
-    # call visualize() and get error
-    import graphviz as gviz
-
-    err = gviz.backend.ExecutableNotFound
-    graphviz = MagicMock(Digraph=lambda: MagicMock(render=MagicMock(side_effect=err("Can't find dot!"))))
-    graphviz.backend.ExecutableNotFound = err
-    with patch.dict("sys.modules", graphviz=graphviz):
-        with pytest.raises(err):
-            w.visualize()
-=======
 class TestWorkflow:
     def test_wf_contains_specified_service_account(self, setup):
         with Workflow("w", service_account_name="w-sa") as w:
@@ -606,4 +513,45 @@
         w = Workflow('w')
         assert w.service_account_name == "abc"
         assert w.labels == {'abc': '123'}
->>>>>>> 4efddc85
+
+    def test_workflow_visualize_generated_graph_structure(self, w, no_op):
+        t1 = Task('t1', no_op)
+        t2 = Task('t2', no_op)
+        t1 >> t2
+        w.add_tasks(t1, t2)
+
+        # call visualize()
+        graph_obj = w.visualize(is_test=True)
+        assert graph_obj.comment == 'w'
+
+        # generate list of numbers with len of dot body elements
+        # len(2) is a node (Task) and len(4) is an edge (dependency)
+        element_len_list = [len(item.split(' ')) for item in graph_obj.body]
+        # check number of nodes (Tasks)
+        assert 4 == element_len_list.count(2)
+        # check number of edge (dependency)
+        assert 2 == element_len_list.count(5)
+
+    def test_wf_visualize_connection_style(self, w, no_op):
+        """
+        Test for checking if the style (filled, dotted...)
+        applied according to dependency.
+        """
+        r = Task("random", no_op)
+        s = Task("success", no_op)
+        f = Task("failure", no_op)
+
+        # define dependency
+        r.on_success(s)
+        r.on_failure(f)
+
+        # add tasks
+        w.add_tasks(r, s, f)
+
+        # call visualize()
+        graph_obj = w.visualize(is_test=True)
+        element_len_list = [item.split(' ') for item in graph_obj.body]
+
+        # check the style for dependency
+        assert element_len_list[-2][-1][6:12] == "filled"
+        assert element_len_list[-1][-1][6:12] == "filled"