--- conflicted
+++ resolved
@@ -284,7 +284,54 @@
     assert len(w.spec.templates) == 1
 
 
-<<<<<<< HEAD
+def test_wf_adds_exit_tasks(w, no_op):
+    t1 = Task('t1', no_op)
+    w.add_task(t1)
+
+    t2 = Task(
+        't2',
+        no_op,
+        resources=Resources(volumes=[SecretVolume(name='my-vol', mount_path='/mnt/my-vol', secret_name='my-secret')]),
+    ).on_workflow_status(Operator.equals, WorkflowStatus.Succeeded)
+    w.on_exit(t2)
+
+    t3 = Task(
+        't3', no_op, resources=Resources(volumes=[Volume(name='my-vol', mount_path='/mnt/my-vol', size='5Gi')])
+    ).on_workflow_status(Operator.equals, WorkflowStatus.Failed)
+    w.on_exit(t3)
+
+    assert len(w.exit_template.dag.tasks) == 2
+    assert len(w.spec.templates) == 5
+    assert len(w.spec.volume_claim_templates) == 1
+    assert len(w.spec.volumes) == 1
+
+
+def test_wf_catches_tasks_without_exit_status_conditions(w, no_op):
+    t1 = Task('t1', no_op)
+    w.add_task(t1)
+
+    t2 = Task('t2', no_op)
+    with pytest.raises(AssertionError) as e:
+        w.on_exit(t2)
+    assert (
+        str(e.value)
+        == 'Each exit task must contain a workflow status condition. Use `task.on_workflow_status(...)` to set it'
+    )
+
+
+def test_wf_catches_exit_tasks_without_parent_workflow_tasks(w, no_op):
+    t1 = Task('t1', no_op)
+    with pytest.raises(AssertionError) as e:
+        w.on_exit(t1)
+    assert str(e.value) == 'Cannot add an exit condition to empty workflows'
+
+
+def test_wf_contains_expected_default_exit_template(w):
+    assert w.exit_template
+    assert w.exit_template.name == 'exit-template'
+    assert w.exit_template.dag.tasks == []
+
+
 def test_workflow_visualize_generated_graph_structure(w, no_op):
     t1 = Task('t1', no_op)
     t2 = Task('t2', no_op)
@@ -317,52 +364,4 @@
     # check number of nodes (Tasks)
     assert 4 == element_len_list_new.count(2)
     # check number of edge (dependency)
-    assert 6 == element_len_list_new.count(4)
-=======
-def test_wf_adds_exit_tasks(w, no_op):
-    t1 = Task('t1', no_op)
-    w.add_task(t1)
-
-    t2 = Task(
-        't2',
-        no_op,
-        resources=Resources(volumes=[SecretVolume(name='my-vol', mount_path='/mnt/my-vol', secret_name='my-secret')]),
-    ).on_workflow_status(Operator.equals, WorkflowStatus.Succeeded)
-    w.on_exit(t2)
-
-    t3 = Task(
-        't3', no_op, resources=Resources(volumes=[Volume(name='my-vol', mount_path='/mnt/my-vol', size='5Gi')])
-    ).on_workflow_status(Operator.equals, WorkflowStatus.Failed)
-    w.on_exit(t3)
-
-    assert len(w.exit_template.dag.tasks) == 2
-    assert len(w.spec.templates) == 5
-    assert len(w.spec.volume_claim_templates) == 1
-    assert len(w.spec.volumes) == 1
-
-
-def test_wf_catches_tasks_without_exit_status_conditions(w, no_op):
-    t1 = Task('t1', no_op)
-    w.add_task(t1)
-
-    t2 = Task('t2', no_op)
-    with pytest.raises(AssertionError) as e:
-        w.on_exit(t2)
-    assert (
-        str(e.value)
-        == 'Each exit task must contain a workflow status condition. Use `task.on_workflow_status(...)` to set it'
-    )
-
-
-def test_wf_catches_exit_tasks_without_parent_workflow_tasks(w, no_op):
-    t1 = Task('t1', no_op)
-    with pytest.raises(AssertionError) as e:
-        w.on_exit(t1)
-    assert str(e.value) == 'Cannot add an exit condition to empty workflows'
-
-
-def test_wf_contains_expected_default_exit_template(w):
-    assert w.exit_template
-    assert w.exit_template.name == 'exit-template'
-    assert w.exit_template.dag.tasks == []
->>>>>>> c85d47d1
+    assert 6 == element_len_list_new.count(4)