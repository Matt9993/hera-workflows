<<<<<<< HEAD
from unittest.mock import MagicMock, Mock, patch

import pytest
from argo_workflows.model.pod_security_context import PodSecurityContext

from hera.operator import Operator
from hera.resources import Resources
from hera.security_context import WorkflowSecurityContext
from hera.task import Task
from hera.ttl_strategy import TTLStrategy
from hera.volumes import SecretVolume, Volume
from hera.workflow_status import WorkflowStatus
from hera.workflow_template import WorkflowTemplate


def test_wft_contains_specified_service_account(wts):
    w = WorkflowTemplate('w', service=wts, service_account_name='w-sa')

    expected_sa = 'w-sa'
    assert w.spec.service_account_name == expected_sa
    assert w.spec.templates[0].service_account_name == expected_sa


def test_wft_does_not_contain_sa_if_one_is_not_specified(ws):
    w = WorkflowTemplate('w', service=ws)

    assert not hasattr(w.spec, 'service_account_name')


@pytest.fixture
def workflow_security_context_kwargs():
    sc_kwargs = {
        "run_as_user": 1000,
        "run_as_group": 1001,
        "fs_group": 1002,
        "run_as_non_root": False,
    }
    return sc_kwargs


def test_wft_contains_specified_security_context(wts, workflow_security_context_kwargs):
    wsc = WorkflowSecurityContext(**workflow_security_context_kwargs)
    w = WorkflowTemplate('w', service=wts, security_context=wsc)

    expected_security_context = PodSecurityContext(**workflow_security_context_kwargs)
    assert w.spec.security_context == expected_security_context


@pytest.mark.parametrize("set_only", ["run_as_user", "run_as_group", "fs_group", "run_as_non_root"])
def test_wft_specified_partial_security_context(ws, set_only, workflow_security_context_kwargs):
    one_param_kwargs = {set_only: workflow_security_context_kwargs[set_only]}
    wsc = WorkflowSecurityContext(**one_param_kwargs)
    w = WorkflowTemplate('w', service=ws, security_context=wsc)
    expected_security_context = PodSecurityContext(**one_param_kwargs)
    assert w.spec.security_context == expected_security_context


def test_wft_does_not_contain_specified_security_context(wt, wts):
    assert "security_context" not in wt.spec


def test_wft_does_not_add_empty_task(w):
    t = None
    w.add_task(t)

    assert not w.dag_template.tasks


def test_wft_adds_specified_tasks(w, no_op):
    n = 3
    ts = [Task(f't{i}', no_op) for i in range(n)]
    w.add_tasks(*ts)

    assert len(w.dag_template.tasks) == n
    for i, t in enumerate(w.dag_template.tasks):
        assert ts[i].name == t.name


def test_wft_contains_specified_labels(wts):
    w = WorkflowTemplate('w', service=wts, labels={'foo': 'bar'})

    expected_labels = {'foo': 'bar'}
    assert w.metadata.labels == expected_labels


def test_wft_submit_with_default(wts):
    w = WorkflowTemplate('w', service=wts, labels={'foo': 'bar'}, namespace="test")
    w.service = Mock()
    w.create()
    w.service.create.assert_called_with(w.workflow_template, w.namespace)


def test_wft_adds_ttl_strategy(wts):
    w = WorkflowTemplate(
        'w',
        service=wts,
        ttl_strategy=TTLStrategy(seconds_after_completion=5, seconds_after_failure=10, seconds_after_success=15),
    )

    expected_ttl_strategy = {
        'seconds_after_completion': 5,
        'seconds_after_failure': 10,
        'seconds_after_success': 15,
    }

    assert w.spec.ttl_strategy._data_store == expected_ttl_strategy


def test_wf_adds_exit_tasks(wt, no_op):
    t1 = Task('t1', no_op)
    wt.add_task(t1)

    t2 = Task(
        't2',
        no_op,
        resources=Resources(volumes=[SecretVolume(name='my-vol', mount_path='/mnt/my-vol', secret_name='my-secret')]),
    ).on_workflow_status(Operator.equals, WorkflowStatus.Succeeded)
    wt.on_exit(t2)

    t3 = Task(
        't3', no_op, resources=Resources(volumes=[Volume(name='my-vol', mount_path='/mnt/my-vol', size='5Gi')])
    ).on_workflow_status(Operator.equals, WorkflowStatus.Failed)
    wt.on_exit(t3)

    assert len(wt.exit_template.dag.tasks) == 2
    assert len(wt.spec.templates) == 5


def test_wf_catches_tasks_without_exit_status_conditions(wt, no_op):
    t1 = Task('t1', no_op)
    wt.add_task(t1)

    t2 = Task('t2', no_op)
    with pytest.raises(AssertionError) as e:
        wt.on_exit(t2)
    assert (
        str(e.value)
        == 'Each exit task must contain a workflow status condition. Use `task.on_workflow_status(...)` to set it'
    )


def test_wf_catches_exit_tasks_without_parent_workflow_tasks(wt, no_op):
    t1 = Task('t1', no_op)
    with pytest.raises(AssertionError) as e:
        wt.on_exit(t1)
    assert str(e.value) == 'Cannot add an exit condition to empty workflows'


def test_wf_contains_expected_default_exit_template(wt):
    assert wt.exit_template
    assert wt.exit_template.name == 'exit-template'
    assert wt.exit_template.dag.tasks == []


def test_workflow_template_visualize_generated_graph_structure(wt, no_op):
    t1 = Task('t1', no_op)
    t2 = Task('t2', no_op)
    t1 >> t2
    wt.add_tasks(t1, t2)

    h2 = Task('head2', no_op)
    wt.add_head(h2)

    # call visualize()
    graph_obj = wt.visualize(is_test=True)
    assert graph_obj.comment == 'wt'

    # generate list of numbers with len of dot body elements
    # len(2) is a node (Task) and len(4) is an edge (dependency)
    element_len_list = [len(item.split(' ')) for item in graph_obj.body]
    # check number of nodes (Tasks)
    assert 3 == element_len_list.count(2)
    # check number of edge (dependency)
    assert 3 == element_len_list.count(4)

    h1 = Task('head1', no_op)
    wt.add_head(h1)

    # call visualize again after new node (Task)
    # that is also a new head (new dependency)
    updated_graph_obj = wt.visualize(is_test=True)
    element_len_list_new = [len(item.split(' ')) for item in updated_graph_obj.body]

    # check number of nodes (Tasks)
    assert 4 == element_len_list_new.count(2)
    # check number of edge (dependency)
    assert 6 == element_len_list_new.count(4)


def test_workflow_template_visualize_connection_style(wt, no_op):
    """
    Test for checking if the style (filled, dotted...)
    applied according to dependency.
    """
    r = Task('Random', no_op)
    s = Task('Success', no_op)
    f = Task('Failure', no_op)

    # define dependency
    r.on_success(s)
    r.on_failure(f)

    # add tasks
    wt.add_tasks(r, s, f)

    # call visualize()
    graph_obj = wt.visualize(is_test=True)
    element_len_list = [item.split(' ') for item in graph_obj.body]

    # check the style for dependency
    assert element_len_list[-2][-1][7:13] == "dotted"
    assert element_len_list[-1][-1][7:13] == "dotted"


def test_workflow_template_viz_not_in_test_mode(wt, no_op):
    r = Task('Random', no_op)
    s = Task('Success', no_op)
    f = Task('Failure', no_op)

    # define dependency
    r.on_success(s)
    r.on_failure(f)

    # add tasks
    wt.add_tasks(r, s, f)

    # call visualize() and get error
    import graphviz as gviz

    err = gviz.backend.ExecutableNotFound
    graphviz = MagicMock(Digraph=lambda: MagicMock(render=MagicMock(side_effect=err("Can't find dot!"))))
    graphviz.backend.ExecutableNotFound = err
    with patch.dict("sys.modules", graphviz=graphviz):
        with pytest.raises(err):
            wt.visualize()
=======
from unittest import mock

import pytest
from argo_workflows.models import IoArgoprojWorkflowV1alpha1WorkflowTemplate

from hera import WorkflowTemplate


class TestWorkflowTemplate:
    def test_build_returns_expected_spec(self, setup):
        with WorkflowTemplate("test") as wt:
            template = wt.build()
            assert isinstance(template, IoArgoprojWorkflowV1alpha1WorkflowTemplate)
            assert hasattr(template, "api_version")
            assert template.api_version == "argoproj.io/v1alpha1"
            assert isinstance(template.api_version, str)
            assert hasattr(template, "kind")
            assert isinstance(template.kind, str)
            assert template.kind == "WorkflowTemplate"

    def test_create_calls_service_create(self, setup):
        with WorkflowTemplate("test") as wt:
            with pytest.raises(ValueError) as e:
                wt.create()
            assert str(e.value) == "Cannot invoke `create` when using a Hera context"

        with WorkflowTemplate("test") as wt:
            wt.dag = None
            with pytest.raises(ValueError) as e:
                wt.create()

        with WorkflowTemplate("test") as wt:
            wt.service = mock.Mock()
        wt.create()
        wt.service.create_workflow_template.assert_called_once()

    def test_update_calls_service_update(self, setup):
        with WorkflowTemplate("test") as wt:
            wt.service = mock.Mock()
        wt.update()
        wt.service.update_workflow_template.assert_called_once()

    def test_update_cals_service_delete(self, setup):
        s = mock.Mock()
        with WorkflowTemplate("test", service=s) as wt:
            wt.delete()
        wt.service.delete_workflow_template.assert_called_once()

    def test_lint(self):
        service = mock.Mock()
        service.lint_workflow_template = mock.Mock()
        with WorkflowTemplate("w", service=service) as w:
            w.lint()
        w.service.lint_workflow_template.assert_called_once_with(w.build())
>>>>>>> 4efddc85
<|MERGE_RESOLUTION|>--- conflicted
+++ resolved
@@ -1,246 +1,10 @@
-<<<<<<< HEAD
-from unittest.mock import MagicMock, Mock, patch
-
-import pytest
-from argo_workflows.model.pod_security_context import PodSecurityContext
-
-from hera.operator import Operator
-from hera.resources import Resources
-from hera.security_context import WorkflowSecurityContext
-from hera.task import Task
-from hera.ttl_strategy import TTLStrategy
-from hera.volumes import SecretVolume, Volume
-from hera.workflow_status import WorkflowStatus
-from hera.workflow_template import WorkflowTemplate
-
-
-def test_wft_contains_specified_service_account(wts):
-    w = WorkflowTemplate('w', service=wts, service_account_name='w-sa')
-
-    expected_sa = 'w-sa'
-    assert w.spec.service_account_name == expected_sa
-    assert w.spec.templates[0].service_account_name == expected_sa
-
-
-def test_wft_does_not_contain_sa_if_one_is_not_specified(ws):
-    w = WorkflowTemplate('w', service=ws)
-
-    assert not hasattr(w.spec, 'service_account_name')
-
-
-@pytest.fixture
-def workflow_security_context_kwargs():
-    sc_kwargs = {
-        "run_as_user": 1000,
-        "run_as_group": 1001,
-        "fs_group": 1002,
-        "run_as_non_root": False,
-    }
-    return sc_kwargs
-
-
-def test_wft_contains_specified_security_context(wts, workflow_security_context_kwargs):
-    wsc = WorkflowSecurityContext(**workflow_security_context_kwargs)
-    w = WorkflowTemplate('w', service=wts, security_context=wsc)
-
-    expected_security_context = PodSecurityContext(**workflow_security_context_kwargs)
-    assert w.spec.security_context == expected_security_context
-
-
-@pytest.mark.parametrize("set_only", ["run_as_user", "run_as_group", "fs_group", "run_as_non_root"])
-def test_wft_specified_partial_security_context(ws, set_only, workflow_security_context_kwargs):
-    one_param_kwargs = {set_only: workflow_security_context_kwargs[set_only]}
-    wsc = WorkflowSecurityContext(**one_param_kwargs)
-    w = WorkflowTemplate('w', service=ws, security_context=wsc)
-    expected_security_context = PodSecurityContext(**one_param_kwargs)
-    assert w.spec.security_context == expected_security_context
-
-
-def test_wft_does_not_contain_specified_security_context(wt, wts):
-    assert "security_context" not in wt.spec
-
-
-def test_wft_does_not_add_empty_task(w):
-    t = None
-    w.add_task(t)
-
-    assert not w.dag_template.tasks
-
-
-def test_wft_adds_specified_tasks(w, no_op):
-    n = 3
-    ts = [Task(f't{i}', no_op) for i in range(n)]
-    w.add_tasks(*ts)
-
-    assert len(w.dag_template.tasks) == n
-    for i, t in enumerate(w.dag_template.tasks):
-        assert ts[i].name == t.name
-
-
-def test_wft_contains_specified_labels(wts):
-    w = WorkflowTemplate('w', service=wts, labels={'foo': 'bar'})
-
-    expected_labels = {'foo': 'bar'}
-    assert w.metadata.labels == expected_labels
-
-
-def test_wft_submit_with_default(wts):
-    w = WorkflowTemplate('w', service=wts, labels={'foo': 'bar'}, namespace="test")
-    w.service = Mock()
-    w.create()
-    w.service.create.assert_called_with(w.workflow_template, w.namespace)
-
-
-def test_wft_adds_ttl_strategy(wts):
-    w = WorkflowTemplate(
-        'w',
-        service=wts,
-        ttl_strategy=TTLStrategy(seconds_after_completion=5, seconds_after_failure=10, seconds_after_success=15),
-    )
-
-    expected_ttl_strategy = {
-        'seconds_after_completion': 5,
-        'seconds_after_failure': 10,
-        'seconds_after_success': 15,
-    }
-
-    assert w.spec.ttl_strategy._data_store == expected_ttl_strategy
-
-
-def test_wf_adds_exit_tasks(wt, no_op):
-    t1 = Task('t1', no_op)
-    wt.add_task(t1)
-
-    t2 = Task(
-        't2',
-        no_op,
-        resources=Resources(volumes=[SecretVolume(name='my-vol', mount_path='/mnt/my-vol', secret_name='my-secret')]),
-    ).on_workflow_status(Operator.equals, WorkflowStatus.Succeeded)
-    wt.on_exit(t2)
-
-    t3 = Task(
-        't3', no_op, resources=Resources(volumes=[Volume(name='my-vol', mount_path='/mnt/my-vol', size='5Gi')])
-    ).on_workflow_status(Operator.equals, WorkflowStatus.Failed)
-    wt.on_exit(t3)
-
-    assert len(wt.exit_template.dag.tasks) == 2
-    assert len(wt.spec.templates) == 5
-
-
-def test_wf_catches_tasks_without_exit_status_conditions(wt, no_op):
-    t1 = Task('t1', no_op)
-    wt.add_task(t1)
-
-    t2 = Task('t2', no_op)
-    with pytest.raises(AssertionError) as e:
-        wt.on_exit(t2)
-    assert (
-        str(e.value)
-        == 'Each exit task must contain a workflow status condition. Use `task.on_workflow_status(...)` to set it'
-    )
-
-
-def test_wf_catches_exit_tasks_without_parent_workflow_tasks(wt, no_op):
-    t1 = Task('t1', no_op)
-    with pytest.raises(AssertionError) as e:
-        wt.on_exit(t1)
-    assert str(e.value) == 'Cannot add an exit condition to empty workflows'
-
-
-def test_wf_contains_expected_default_exit_template(wt):
-    assert wt.exit_template
-    assert wt.exit_template.name == 'exit-template'
-    assert wt.exit_template.dag.tasks == []
-
-
-def test_workflow_template_visualize_generated_graph_structure(wt, no_op):
-    t1 = Task('t1', no_op)
-    t2 = Task('t2', no_op)
-    t1 >> t2
-    wt.add_tasks(t1, t2)
-
-    h2 = Task('head2', no_op)
-    wt.add_head(h2)
-
-    # call visualize()
-    graph_obj = wt.visualize(is_test=True)
-    assert graph_obj.comment == 'wt'
-
-    # generate list of numbers with len of dot body elements
-    # len(2) is a node (Task) and len(4) is an edge (dependency)
-    element_len_list = [len(item.split(' ')) for item in graph_obj.body]
-    # check number of nodes (Tasks)
-    assert 3 == element_len_list.count(2)
-    # check number of edge (dependency)
-    assert 3 == element_len_list.count(4)
-
-    h1 = Task('head1', no_op)
-    wt.add_head(h1)
-
-    # call visualize again after new node (Task)
-    # that is also a new head (new dependency)
-    updated_graph_obj = wt.visualize(is_test=True)
-    element_len_list_new = [len(item.split(' ')) for item in updated_graph_obj.body]
-
-    # check number of nodes (Tasks)
-    assert 4 == element_len_list_new.count(2)
-    # check number of edge (dependency)
-    assert 6 == element_len_list_new.count(4)
-
-
-def test_workflow_template_visualize_connection_style(wt, no_op):
-    """
-    Test for checking if the style (filled, dotted...)
-    applied according to dependency.
-    """
-    r = Task('Random', no_op)
-    s = Task('Success', no_op)
-    f = Task('Failure', no_op)
-
-    # define dependency
-    r.on_success(s)
-    r.on_failure(f)
-
-    # add tasks
-    wt.add_tasks(r, s, f)
-
-    # call visualize()
-    graph_obj = wt.visualize(is_test=True)
-    element_len_list = [item.split(' ') for item in graph_obj.body]
-
-    # check the style for dependency
-    assert element_len_list[-2][-1][7:13] == "dotted"
-    assert element_len_list[-1][-1][7:13] == "dotted"
-
-
-def test_workflow_template_viz_not_in_test_mode(wt, no_op):
-    r = Task('Random', no_op)
-    s = Task('Success', no_op)
-    f = Task('Failure', no_op)
-
-    # define dependency
-    r.on_success(s)
-    r.on_failure(f)
-
-    # add tasks
-    wt.add_tasks(r, s, f)
-
-    # call visualize() and get error
-    import graphviz as gviz
-
-    err = gviz.backend.ExecutableNotFound
-    graphviz = MagicMock(Digraph=lambda: MagicMock(render=MagicMock(side_effect=err("Can't find dot!"))))
-    graphviz.backend.ExecutableNotFound = err
-    with patch.dict("sys.modules", graphviz=graphviz):
-        with pytest.raises(err):
-            wt.visualize()
-=======
 from unittest import mock
+from unittest.mock import Mock, patch
 
 import pytest
 from argo_workflows.models import IoArgoprojWorkflowV1alpha1WorkflowTemplate
 
-from hera import WorkflowTemplate
+from hera import Task, WorkflowTemplate
 
 
 class TestWorkflowTemplate:
@@ -289,4 +53,62 @@
         with WorkflowTemplate("w", service=service) as w:
             w.lint()
         w.service.lint_workflow_template.assert_called_once_with(w.build())
->>>>>>> 4efddc85
+
+    def test_workflow_template_visualize_generated_graph_structure(self, wt, no_op):
+        with WorkflowTemplate("test") as wt:
+            t1 = Task("t1", no_op)
+            t2 = Task("t2", no_op)
+            t1 >> t2
+
+            h2 = Task("head2", no_op)
+            h2 >> t1
+
+        # call visualize()
+        graph_obj = wt.visualize(is_test=True)
+        assert graph_obj.comment == "test"
+
+        # generate list of numbers with len of dot body elements
+        # len(2) is a node (Task) and len(4) is an edge (dependency)
+        element_len_list = [len(item.split(' ')) for item in graph_obj.body]
+        print(element_len_list)
+        # check number of nodes (Tasks)
+        assert 3 == int(element_len_list.count(2))
+        # check number of edge (dependency)
+        assert 2 == int(element_len_list.count(5))
+
+        h1 = Task("head1", no_op)
+        h1 >> h2
+
+        # call visualize again after new node (Task)
+        # that is also a new head (new dependency)
+        updated_graph_obj = wt.visualize(is_test=True)
+        element_len_list_new = [len(item.split(' ')) for item in updated_graph_obj.body]
+
+        # check number of nodes (Tasks)
+        assert 3 == int(element_len_list_new.count(2))
+        # check number of edge (dependency)
+        assert 3 == int(element_len_list_new.count(5))
+
+    def test_workflow_template_visualize_connection_style(self, wt, no_op):
+        """
+        Test for checking if the style (filled, dotted...)
+        applied according to dependency.
+        """
+        r = Task("random", no_op)
+        s = Task("success", no_op)
+        f = Task("failure", no_op)
+
+        # define dependency
+        r.on_success(s)
+        r.on_failure(f)
+
+        # add tasks
+        wt.add_tasks(r, s, f)
+
+        # call visualize()
+        graph_obj = wt.visualize(is_test=True)
+        element_len_list = [item.split(' ') for item in graph_obj.body]
+
+        # check the style for dependency
+        assert element_len_list[-2][-2][7:13] == "green2"
+        assert element_len_list[-1][-2][7:13] == "red2"