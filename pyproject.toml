[tool.poetry]
name = "hera-workflows"
version = "4.3.0"
description = "Hera is a Python framework for constructing and submitting Argo Workflows. The main goal of Hera is to make Argo Workflows more accessible by abstracting away some setup that is typically necessary for constructing Argo workflows."
authors = ["Flaviu Vadan <flaviu.vadan@dynotx.com>", "Asgeir Berland <asgeir.berland@oda.com>"]
license = "MIT"
readme = "README.md"
homepage = "https://github.com/argoproj-labs/hera-workflows"
repository = "https://github.com/argoproj-labs/hera-workflows"
documentation = "https://github.com/argoproj-labs/hera-workflows/README.md"
classifiers = [
    "Development Status :: 4 - Beta",
    "Intended Audience :: Developers",
    "Intended Audience :: Science/Research",
    "Topic :: Scientific/Engineering",
    "License :: OSI Approved :: MIT License",
    "Programming Language :: Python :: 3.7",
    "Programming Language :: Python :: 3.8",
    "Programming Language :: Python :: 3.9",
    "Programming Language :: Python :: 3.10",
]
packages = [
    { include = "hera", from = "src" }
]

[tool.poetry.urls]
"Bug Tracker" = "https://github.com/argoproj-labs/hera-workflows/issues"

[tool.poetry.dependencies]
<<<<<<< HEAD
python = ">=3.7, <3.11"
pydantic = "^1.9.0"
python-dateutil = "^2.8.2"
urllib3 = "^1.26.8"
certifi = "^2021.10.8"
pytz = "^2021.3"
graphviz = "^0.20"
argo-workflows = {version = "6.3.5", allow-prereleases = true}
=======
python = ">=3.7,<4"
python-dateutil = ">=2.8.2"
urllib3 = ">=1.26.8"
certifi = ">=2021.10.8"
pytz = ">=2021.3"
pyyaml = { version = ">=6.0", optional = true }
argo-workflows = { version = "6.3.5", allow-prereleases = true }

[tool.poetry.extras]
yaml = ["PyYAML"]
>>>>>>> 4efddc85

[tool.poetry.dev-dependencies]
pytest = "*"
pytest-cov = "*"
black = "*"
pyproject-flake8 = "*"
mypy = "*"
build = "*"
isort = "*"
tox = "<4.0"
types-PyYAML = "*"
jsonpath-ng = "^1.5.3"


[build-system]
requires = ["poetry-core>=1.0.0"]
build-backend = "poetry.core.masonry.api"

[tool.black]
line-length = 119
skip-string-normalization = true
target-version = ['py37']
include = '\.pyi?$'

[tool.flake8]
# do not look here for things to lint
exclude = [".git", "__init__.py"]
docstring-convention = "numpy"
max-line-length = 119

[tool.pytest.ini_options]
addopts = "-ra -q"
filterwarnings = [
    # Hide the hera.host_config deprecations
    'ignore:.*is deprecated in favor of `global_config.GlobalConfig',
]

[tool.isort]
known_first_party = ["hera"]
profile = "black"
skip_gitignore = true
skip_glob = [".venv/*", ".mypy_cache/*", ".pytest_cache/*", ".github/*", ".git/*"]

[tool.mypy]
mypy_path = "src"
check_untyped_defs = true
no_implicit_optional = true
strict_optional = false

[[tool.mypy.overrides]]
module = "mypy-argo.workflows.*"
ignore_missing_imports = true

[[tool.mypy.overrides]]
module = "mypy-urllib3.*"
ignore_missing_imports = true

[[tool.mypy.overrides]]
module = "mypy-pytz.*"
ignore_missing_imports = true

[[tool.mypy.overrides]]
module = "mypy-pkg_resources.*"
ignore_missing_imports = true<|MERGE_RESOLUTION|>--- conflicted
+++ resolved
@@ -27,27 +27,17 @@
 "Bug Tracker" = "https://github.com/argoproj-labs/hera-workflows/issues"
 
 [tool.poetry.dependencies]
-<<<<<<< HEAD
-python = ">=3.7, <3.11"
-pydantic = "^1.9.0"
-python-dateutil = "^2.8.2"
-urllib3 = "^1.26.8"
-certifi = "^2021.10.8"
-pytz = "^2021.3"
-graphviz = "^0.20"
-argo-workflows = {version = "6.3.5", allow-prereleases = true}
-=======
 python = ">=3.7,<4"
 python-dateutil = ">=2.8.2"
 urllib3 = ">=1.26.8"
 certifi = ">=2021.10.8"
 pytz = ">=2021.3"
-pyyaml = { version = ">=6.0", optional = true }
+graphviz = "^0.20"
+pyyaml = ">=6.0"
 argo-workflows = { version = "6.3.5", allow-prereleases = true }
 
 [tool.poetry.extras]
 yaml = ["PyYAML"]
->>>>>>> 4efddc85
 
 [tool.poetry.dev-dependencies]
 pytest = "*"
